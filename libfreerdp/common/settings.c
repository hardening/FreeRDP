/**
 * FreeRDP: A Remote Desktop Protocol Implementation
 * Settings Management
 *
 * Copyright 2012 Marc-Andre Moreau <marcandre.moreau@gmail.com>
 *
 * Licensed under the Apache License, Version 2.0 (the "License");
 * you may not use this file except in compliance with the License.
 * You may obtain a copy of the License at
 *
 *     http://www.apache.org/licenses/LICENSE-2.0
 *
 * Unless required by applicable law or agreed to in writing, software
 * distributed under the License is distributed on an "AS IS" BASIS,
 * WITHOUT WARRANTIES OR CONDITIONS OF ANY KIND, either express or implied.
 * See the License for the specific language governing permissions and
 * limitations under the License.
 */

#ifdef HAVE_CONFIG_H
#include "config.h"
#endif

#include <stdio.h>
#include <stdlib.h>
#include <string.h>

#include <winpr/crt.h>

#include <freerdp/settings.h>
#include <freerdp/freerdp.h>

int freerdp_addin_set_argument(ADDIN_ARGV* args, char* argument)
{
	int i;

	for (i = 0; i < args->argc; i++)
	{
		if (strcmp(args->argv[i], argument) == 0)
		{
			return 1;
		}
	}

	args->argc++;
	args->argv = (char**) realloc(args->argv, sizeof(char*) * args->argc);
	args->argv[args->argc - 1] = _strdup(argument);

	return 0;
}

int freerdp_addin_replace_argument(ADDIN_ARGV* args, char* previous, char* argument)
{
	int i;

	for (i = 0; i < args->argc; i++)
	{
		if (strcmp(args->argv[i], previous) == 0)
		{
			free(args->argv[i]);
			args->argv[i] = _strdup(argument);

			return 1;
		}
	}

	args->argc++;
	args->argv = (char**) realloc(args->argv, sizeof(char*) * args->argc);
	args->argv[args->argc - 1] = _strdup(argument);

	return 0;
}

int freerdp_addin_set_argument_value(ADDIN_ARGV* args, char* option, char* value)
{
	int i;
	char* p;
	char* str;
	int length;

	length = strlen(option) + strlen(value) + 1;
	str = (char*) malloc(length + 1);
	sprintf_s(str, length + 1, "%s:%s", option, value);

	for (i = 0; i < args->argc; i++)
	{
		p = strchr(args->argv[i], ':');

		if (p)
		{
			if (strncmp(args->argv[i], option, p - args->argv[i]) == 0)
			{
				free(args->argv[i]);
				args->argv[i] = str;

				return 1;
			}
		}
	}

	args->argc++;
	args->argv = (char**) realloc(args->argv, sizeof(char*) * args->argc);
	args->argv[args->argc - 1] = str;

	return 0;
}

int freerdp_addin_replace_argument_value(ADDIN_ARGV* args, char* previous, char* option, char* value)
{
	int i;
	char* str;
	int length;

	length = strlen(option) + strlen(value) + 1;
	str = (char*) malloc(length + 1);
	sprintf_s(str, length + 1, "%s:%s", option, value);

	for (i = 0; i < args->argc; i++)
	{
		if (strcmp(args->argv[i], previous) == 0)
		{
			free(args->argv[i]);
			args->argv[i] = str;

			return 1;
		}
	}

	args->argc++;
	args->argv = (char**) realloc(args->argv, sizeof(char*) * args->argc);
	args->argv[args->argc - 1] = str;

	return 0;
}

void freerdp_device_collection_add(rdpSettings* settings, RDPDR_DEVICE* device)
{
	if (settings->DeviceArraySize < (settings->DeviceCount + 1))
	{
		settings->DeviceArraySize *= 2;
		settings->DeviceArray = (RDPDR_DEVICE**)
				realloc(settings->DeviceArray, settings->DeviceArraySize * sizeof(RDPDR_DEVICE*));
	}

	settings->DeviceArray[settings->DeviceCount++] = device;
}

RDPDR_DEVICE* freerdp_device_collection_find(rdpSettings* settings, const char* name)
{
	UINT32 index;
	RDPDR_DEVICE* device;

	for (index = 0; index < settings->DeviceCount; index++)
	{
		device = (RDPDR_DEVICE*) settings->DeviceArray[index];

		if (NULL == device->Name)
			continue;

		if (strcmp(device->Name, name) == 0)
			return device;
	}

	return NULL;
}

RDPDR_DEVICE* freerdp_device_clone(RDPDR_DEVICE* device)
{
	RDPDR_DEVICE* _device = NULL;

	if (device->Type == RDPDR_DTYP_FILESYSTEM)
	{
		RDPDR_DRIVE* drive = (RDPDR_DRIVE*) device;
		RDPDR_DRIVE* _drive = (RDPDR_DRIVE*) malloc(sizeof(RDPDR_DRIVE));

		_drive->Id = drive->Id;
		_drive->Type = drive->Type;
		_drive->Name = _strdup(drive->Name);
		_drive->Path = _strdup(drive->Path);

		_device = (RDPDR_DEVICE*) _drive;
	}
	else if (device->Type == RDPDR_DTYP_PRINT)
	{
		RDPDR_PRINTER* printer = (RDPDR_PRINTER*) device;
		RDPDR_PRINTER* _printer = (RDPDR_PRINTER*) malloc(sizeof(RDPDR_PRINTER));

		_printer->Id = printer->Id;
		_printer->Type = printer->Type;
		_printer->Name = _strdup(printer->Name);
		_printer->DriverName = _strdup(printer->DriverName);

		_device = (RDPDR_DEVICE*) _printer;
	}
	else if (device->Type == RDPDR_DTYP_SMARTCARD)
	{
		RDPDR_SMARTCARD* smartcard = (RDPDR_SMARTCARD*) device;
		RDPDR_SMARTCARD* _smartcard = (RDPDR_SMARTCARD*) malloc(sizeof(RDPDR_SMARTCARD));

		_smartcard->Id = smartcard->Id;
		_smartcard->Type = smartcard->Type;
		_smartcard->Name = _strdup(smartcard->Name);
		_smartcard->Path = _strdup(smartcard->Path);

		_device = (RDPDR_DEVICE*) _smartcard;
	}
	else if (device->Type == RDPDR_DTYP_SERIAL)
	{
		RDPDR_SERIAL* serial = (RDPDR_SERIAL*) device;
		RDPDR_SERIAL* _serial = (RDPDR_SERIAL*) malloc(sizeof(RDPDR_SERIAL));

		_serial->Id = serial->Id;
		_serial->Type = serial->Type;
		_serial->Name = _strdup(serial->Name);
		_serial->Path = _strdup(serial->Path);

		_device = (RDPDR_DEVICE*) _serial;
	}
	else if (device->Type == RDPDR_DTYP_PARALLEL)
	{
		RDPDR_PARALLEL* parallel = (RDPDR_PARALLEL*) device;
		RDPDR_PARALLEL* _parallel = (RDPDR_PARALLEL*) malloc(sizeof(RDPDR_PARALLEL));

		_parallel->Id = parallel->Id;
		_parallel->Type = parallel->Type;
		_parallel->Name = _strdup(parallel->Name);
		_parallel->Path = _strdup(parallel->Path);

		_device = (RDPDR_DEVICE*) _parallel;
	}

	return _device;
}

void freerdp_device_collection_free(rdpSettings* settings)
{
	UINT32 index;
	RDPDR_DEVICE* device;

	for (index = 0; index < settings->DeviceCount; index++)
	{
		device = (RDPDR_DEVICE*) settings->DeviceArray[index];

		free(device->Name);

		if (settings->DeviceArray[index]->Type == RDPDR_DTYP_FILESYSTEM)
		{
			free(((RDPDR_DRIVE*) device)->Path);
		}
		else if (settings->DeviceArray[index]->Type == RDPDR_DTYP_PRINT)
		{

		}
		else if (settings->DeviceArray[index]->Type == RDPDR_DTYP_SMARTCARD)
		{
			free(((RDPDR_SMARTCARD*) device)->Path);
		}
		else if (settings->DeviceArray[index]->Type == RDPDR_DTYP_SERIAL)
		{
			free(((RDPDR_SERIAL*) device)->Path);
		}
		else if (settings->DeviceArray[index]->Type == RDPDR_DTYP_PARALLEL)
		{
			free(((RDPDR_PARALLEL*) device)->Path);
		}

		free(device);
	}

	free(settings->DeviceArray);

	settings->DeviceArraySize = 0;
	settings->DeviceArray = NULL;
	settings->DeviceCount = 0;
}

void freerdp_static_channel_collection_add(rdpSettings* settings, ADDIN_ARGV* channel)
{
	if (settings->StaticChannelArraySize < (settings->StaticChannelCount + 1))
	{
		settings->StaticChannelArraySize *= 2;
		settings->StaticChannelArray = (ADDIN_ARGV**)
				realloc(settings->StaticChannelArray, settings->StaticChannelArraySize * sizeof(ADDIN_ARGV*));
	}

	settings->StaticChannelArray[settings->StaticChannelCount++] = channel;
}

ADDIN_ARGV* freerdp_static_channel_collection_find(rdpSettings* settings, const char* name)
{
	UINT32 index;
	ADDIN_ARGV* channel;

	for (index = 0; index < settings->StaticChannelCount; index++)
	{
		channel = settings->StaticChannelArray[index];

		if (strcmp(channel->argv[0], name) == 0)
			return channel;
	}

	return NULL;
}

ADDIN_ARGV* freerdp_static_channel_clone(ADDIN_ARGV* channel)
{
	int index;
	ADDIN_ARGV* _channel = NULL;

	_channel = (ADDIN_ARGV*) malloc(sizeof(ADDIN_ARGV));

	_channel->argc = channel->argc;
	_channel->argv = (char**) malloc(sizeof(char*) * channel->argc);

	for (index = 0; index < _channel->argc; index++)
	{
		_channel->argv[index] = _strdup(channel->argv[index]);
	}

	return _channel;
}

void freerdp_static_channel_collection_free(rdpSettings* settings)
{
	int j;
	UINT32 i;

	for (i = 0; i < settings->StaticChannelCount; i++)
	{
		for (j = 0; j < settings->StaticChannelArray[i]->argc; j++)
			free(settings->StaticChannelArray[i]->argv[j]);

		free(settings->StaticChannelArray[i]->argv);
		free(settings->StaticChannelArray[i]);
	}

	free(settings->StaticChannelArray);

	settings->StaticChannelArraySize = 0;
	settings->StaticChannelArray = NULL;
	settings->StaticChannelCount = 0;
}

void freerdp_dynamic_channel_collection_add(rdpSettings* settings, ADDIN_ARGV* channel)
{
	if (settings->DynamicChannelArraySize < (settings->DynamicChannelCount + 1))
	{
		settings->DynamicChannelArraySize *= 2;
		settings->DynamicChannelArray = (ADDIN_ARGV**)
				realloc(settings->DynamicChannelArray, settings->DynamicChannelArraySize * sizeof(ADDIN_ARGV*));
	}

	settings->DynamicChannelArray[settings->DynamicChannelCount++] = channel;
}

ADDIN_ARGV* freerdp_dynamic_channel_collection_find(rdpSettings* settings, const char* name)
{
	UINT32 index;
	ADDIN_ARGV* channel;

	for (index = 0; index < settings->DynamicChannelCount; index++)
	{
		channel = settings->DynamicChannelArray[index];

		if (strcmp(channel->argv[0], name) == 0)
			return channel;
	}

	return NULL;
}

ADDIN_ARGV* freerdp_dynamic_channel_clone(ADDIN_ARGV* channel)
{
	int index;
	ADDIN_ARGV* _channel = NULL;

	_channel = (ADDIN_ARGV*) malloc(sizeof(ADDIN_ARGV));

	_channel->argc = channel->argc;
	_channel->argv = (char**) malloc(sizeof(char*) * channel->argc);

	for (index = 0; index < _channel->argc; index++)
	{
		_channel->argv[index] = _strdup(channel->argv[index]);
	}

	return _channel;
}

void freerdp_dynamic_channel_collection_free(rdpSettings* settings)
{
	UINT32 index;

	for (index = 0; index < settings->DynamicChannelCount; index++)
	{
		free(settings->DynamicChannelArray[index]);
	}

	free(settings->DynamicChannelArray);

	settings->DynamicChannelArraySize = 0;
	settings->DynamicChannelArray = NULL;
	settings->DynamicChannelCount = 0;
}

void freerdp_target_net_addresses_free(rdpSettings* settings)
{
	UINT32 index;

	for (index = 0; index < settings->TargetNetAddressCount; index++)
		free(settings->TargetNetAddresses[index]);

	free(settings->TargetNetAddresses);

	settings->TargetNetAddressCount = 0;
	settings->TargetNetAddresses = NULL;
}

void freerdp_performance_flags_make(rdpSettings* settings)
{
	settings->PerformanceFlags = PERF_FLAG_NONE;

	if (settings->AllowFontSmoothing)
		settings->PerformanceFlags |= PERF_ENABLE_FONT_SMOOTHING;

	if (settings->AllowDesktopComposition)
		settings->PerformanceFlags |= PERF_ENABLE_DESKTOP_COMPOSITION;

	if (settings->DisableWallpaper)
		settings->PerformanceFlags |= PERF_DISABLE_WALLPAPER;

	if (settings->DisableFullWindowDrag)
		settings->PerformanceFlags |= PERF_DISABLE_FULLWINDOWDRAG;

	if (settings->DisableMenuAnims)
		settings->PerformanceFlags |= PERF_DISABLE_MENUANIMATIONS;

	if (settings->DisableThemes)
		settings->PerformanceFlags |= PERF_DISABLE_THEMING;
}

void freerdp_performance_flags_split(rdpSettings* settings)
{
	settings->AllowFontSmoothing = (settings->PerformanceFlags & PERF_ENABLE_FONT_SMOOTHING) ? TRUE : FALSE;

	settings->AllowDesktopComposition = (settings->PerformanceFlags & PERF_ENABLE_DESKTOP_COMPOSITION) ? TRUE : FALSE;

	settings->DisableWallpaper = (settings->PerformanceFlags & PERF_DISABLE_WALLPAPER) ? TRUE : FALSE;

	settings->DisableFullWindowDrag = (settings->PerformanceFlags & PERF_DISABLE_FULLWINDOWDRAG) ? TRUE : FALSE;

	settings->DisableMenuAnims = (settings->PerformanceFlags & PERF_DISABLE_MENUANIMATIONS) ? TRUE : FALSE;

	settings->DisableThemes = (settings->PerformanceFlags & PERF_DISABLE_THEMING) ? TRUE : FALSE;
}

/**
 * Partially Generated Code
 */

BOOL freerdp_get_param_bool(rdpSettings* settings, int id)
{
	switch (id)
	{
		case FreeRDP_ServerMode:
			return settings->ServerMode;
			break;

		case FreeRDP_NetworkAutoDetect:
			return settings->NetworkAutoDetect;
			break;

		case FreeRDP_SupportAsymetricKeys:
			return settings->SupportAsymetricKeys;
			break;

		case FreeRDP_SupportErrorInfoPdu:
			return settings->SupportErrorInfoPdu;
			break;

		case FreeRDP_SupportStatusInfoPdu:
			return settings->SupportStatusInfoPdu;
			break;

		case FreeRDP_SupportMonitorLayoutPdu:
			return settings->SupportMonitorLayoutPdu;
			break;

		case FreeRDP_SupportGraphicsPipeline:
			return settings->SupportGraphicsPipeline;
			break;

		case FreeRDP_SupportDynamicTimeZone:
			return settings->SupportDynamicTimeZone;
			break;

		case FreeRDP_DisableEncryption:
			return settings->DisableEncryption;
			break;

		case FreeRDP_ConsoleSession:
			return settings->ConsoleSession;
			break;

		case FreeRDP_SpanMonitors:
			return settings->SpanMonitors;
			break;

		case FreeRDP_UseMultimon:
			return settings->UseMultimon;
			break;

		case FreeRDP_ForceMultimon:
			return settings->ForceMultimon;
			break;

		case FreeRDP_AutoLogonEnabled:
			return settings->AutoLogonEnabled;
			break;

		case FreeRDP_CompressionEnabled:
			return settings->CompressionEnabled;
			break;

		case FreeRDP_DisableCtrlAltDel:
			return settings->DisableCtrlAltDel;
			break;

		case FreeRDP_EnableWindowsKey:
			return settings->EnableWindowsKey;
			break;

		case FreeRDP_MaximizeShell:
			return settings->MaximizeShell;
			break;

		case FreeRDP_LogonNotify:
			return settings->LogonNotify;
			break;

		case FreeRDP_LogonErrors:
			return settings->LogonErrors;
			break;

		case FreeRDP_MouseAttached:
			return settings->MouseAttached;
			break;

		case FreeRDP_MouseHasWheel:
			return settings->MouseHasWheel;
			break;

		case FreeRDP_RemoteConsoleAudio:
			return settings->RemoteConsoleAudio;
			break;

		case FreeRDP_AudioPlayback:
			return settings->AudioPlayback;
			break;

		case FreeRDP_AudioCapture:
			return settings->AudioCapture;
			break;

		case FreeRDP_VideoDisable:
			return settings->VideoDisable;
			break;

		case FreeRDP_PasswordIsSmartcardPin:
			return settings->PasswordIsSmartcardPin;
			break;

		case FreeRDP_UsingSavedCredentials:
			return settings->UsingSavedCredentials;
			break;

		case FreeRDP_ForceEncryptedCsPdu:
			return settings->ForceEncryptedCsPdu;
			break;

		case FreeRDP_HiDefRemoteApp:
			return settings->HiDefRemoteApp;
			break;

		case FreeRDP_IPv6Enabled:
			return settings->IPv6Enabled;
			break;

		case FreeRDP_AutoReconnectionEnabled:
			return settings->AutoReconnectionEnabled;
			break;

		case FreeRDP_DynamicDaylightTimeDisabled:
			return settings->DynamicDaylightTimeDisabled;
			break;

		case FreeRDP_AllowFontSmoothing:
			return settings->AllowFontSmoothing;
			break;

		case FreeRDP_DisableWallpaper:
			return settings->DisableWallpaper;
			break;

		case FreeRDP_DisableFullWindowDrag:
			return settings->DisableFullWindowDrag;
			break;

		case FreeRDP_DisableMenuAnims:
			return settings->DisableMenuAnims;
			break;

		case FreeRDP_DisableThemes:
			return settings->DisableThemes;
			break;

		case FreeRDP_DisableCursorShadow:
			return settings->DisableCursorShadow;
			break;

		case FreeRDP_DisableCursorBlinking:
			return settings->DisableCursorBlinking;
			break;

		case FreeRDP_AllowDesktopComposition:
			return settings->AllowDesktopComposition;
			break;

		case FreeRDP_TlsSecurity:
			return settings->TlsSecurity;
			break;

		case FreeRDP_NlaSecurity:
			return settings->NlaSecurity;
			break;

		case FreeRDP_RdpSecurity:
			return settings->RdpSecurity;
			break;

		case FreeRDP_ExtSecurity:
			return settings->ExtSecurity;
			break;

		case FreeRDP_Authentication:
			return settings->Authentication;
			break;

		case FreeRDP_NegotiateSecurityLayer:
			return settings->NegotiateSecurityLayer;
			break;

		case FreeRDP_RestrictedAdminModeRequired:
			return settings->RestrictedAdminModeRequired;
			break;

		case FreeRDP_DisableCredentialsDelegation:
			return settings->DisableCredentialsDelegation;
			break;

		case FreeRDP_MstscCookieMode:
			return settings->MstscCookieMode;
			break;

		case FreeRDP_SendPreconnectionPdu:
			return settings->SendPreconnectionPdu;
			break;

		case FreeRDP_IgnoreCertificate:
			return settings->IgnoreCertificate;
			break;

		case FreeRDP_ExternalCertificateManagement:
			return settings->ExternalCertificateManagement;
			break;

		case FreeRDP_Workarea:
			return settings->Workarea;
			break;

		case FreeRDP_Fullscreen:
			return settings->Fullscreen;
			break;

		case FreeRDP_GrabKeyboard:
			return settings->GrabKeyboard;
			break;

		case FreeRDP_Decorations:
			return settings->Decorations;
			break;

		case FreeRDP_SmartSizing:
			return settings->SmartSizing;
			break;

		case FreeRDP_MouseMotion:
			return settings->MouseMotion;
			break;

		case FreeRDP_AsyncInput:
			return settings->AsyncInput;
			break;

		case FreeRDP_AsyncUpdate:
			return settings->AsyncUpdate;
			break;

		case FreeRDP_AsyncChannels:
			return settings->AsyncChannels;
			break;

		case FreeRDP_ToggleFullscreen:
			return settings->ToggleFullscreen;
			break;

		case FreeRDP_SoftwareGdi:
			return settings->SoftwareGdi;
			break;

		case FreeRDP_LocalConnection:
			return settings->LocalConnection;
			break;

		case FreeRDP_AuthenticationOnly:
			return settings->AuthenticationOnly;
			break;

		case FreeRDP_CredentialsFromStdin:
			return settings->CredentialsFromStdin;
			break;

		case FreeRDP_DumpRemoteFx:
			return settings->DumpRemoteFx;
			break;

		case FreeRDP_PlayRemoteFx:
			return settings->PlayRemoteFx;
			break;

		case FreeRDP_GatewayUseSameCredentials:
			return settings->GatewayUseSameCredentials;
			break;

		case FreeRDP_GatewayEnabled:
			return settings->GatewayEnabled;
			break;

<<<<<<< HEAD
		case FreeRDP_HTTPProxyEnabled:
			return settings->HTTPProxyEnabled;
=======
		case FreeRDP_GatewayBypassLocal:
			return settings->GatewayBypassLocal;
>>>>>>> 4c920506
			break;

		case FreeRDP_RemoteApplicationMode:
			return settings->RemoteApplicationMode;
			break;

		case FreeRDP_DisableRemoteAppCapsCheck:
			return settings->DisableRemoteAppCapsCheck;
			break;

		case FreeRDP_RemoteAppLanguageBarSupported:
			return settings->RemoteAppLanguageBarSupported;
			break;

		case FreeRDP_RefreshRect:
			return settings->RefreshRect;
			break;

		case FreeRDP_SuppressOutput:
			return settings->SuppressOutput;
			break;

		case FreeRDP_FastPathOutput:
			return settings->FastPathOutput;
			break;

		case FreeRDP_SaltedChecksum:
			return settings->SaltedChecksum;
			break;

		case FreeRDP_LongCredentialsSupported:
			return settings->LongCredentialsSupported;
			break;

		case FreeRDP_NoBitmapCompressionHeader:
			return settings->NoBitmapCompressionHeader;
			break;

		case FreeRDP_BitmapCompressionDisabled:
			return settings->BitmapCompressionDisabled;
			break;

		case FreeRDP_DesktopResize:
			return settings->DesktopResize;
			break;

		case FreeRDP_DrawAllowDynamicColorFidelity:
			return settings->DrawAllowDynamicColorFidelity;
			break;

		case FreeRDP_DrawAllowColorSubsampling:
			return settings->DrawAllowColorSubsampling;
			break;

		case FreeRDP_DrawAllowSkipAlpha:
			return settings->DrawAllowSkipAlpha;
			break;

		case FreeRDP_BitmapCacheV3Enabled:
			return settings->BitmapCacheV3Enabled;
			break;

		case FreeRDP_AltSecFrameMarkerSupport:
			return settings->AltSecFrameMarkerSupport;
			break;

		case FreeRDP_BitmapCacheEnabled:
			return settings->BitmapCacheEnabled;
			break;

		case FreeRDP_AllowCacheWaitingList:
			return settings->AllowCacheWaitingList;
			break;

		case FreeRDP_BitmapCachePersistEnabled:
			return settings->BitmapCachePersistEnabled;
			break;

		case FreeRDP_ColorPointerFlag:
			return settings->ColorPointerFlag;
			break;

		case FreeRDP_UnicodeInput:
			return settings->UnicodeInput;
			break;

		case FreeRDP_FastPathInput:
			return settings->FastPathInput;
			break;

		case FreeRDP_MultiTouchInput:
			return settings->MultiTouchInput;
			break;

		case FreeRDP_MultiTouchGestures:
			return settings->MultiTouchGestures;
			break;

		case FreeRDP_SoundBeepsEnabled:
			return settings->SoundBeepsEnabled;
			break;

		case FreeRDP_SurfaceCommandsEnabled:
			return settings->SurfaceCommandsEnabled;
			break;

		case FreeRDP_FrameMarkerCommandEnabled:
			return settings->FrameMarkerCommandEnabled;
			break;

		case FreeRDP_RemoteFxOnly:
			return settings->RemoteFxOnly;
			break;

		case FreeRDP_RemoteFxCodec:
			return settings->RemoteFxCodec;
			break;

		case FreeRDP_RemoteFxImageCodec:
			return settings->RemoteFxImageCodec;
			break;

		case FreeRDP_NSCodec:
			return settings->NSCodec;
			break;

		case FreeRDP_FrameAcknowledge:
			return settings->FrameAcknowledge;
			break;

		case FreeRDP_JpegCodec:
			return settings->JpegCodec;
			break;

		case FreeRDP_DrawNineGridEnabled:
			return settings->DrawNineGridEnabled;
			break;

		case FreeRDP_DrawGdiPlusEnabled:
			return settings->DrawGdiPlusEnabled;
			break;

		case FreeRDP_DrawGdiPlusCacheEnabled:
			return settings->DrawGdiPlusCacheEnabled;
			break;

		case FreeRDP_DeviceRedirection:
			return settings->DeviceRedirection;
			break;

		case FreeRDP_RedirectDrives:
			return settings->RedirectDrives;
			break;

		case FreeRDP_RedirectHomeDrive:
			return settings->RedirectHomeDrive;
			break;

		case FreeRDP_RedirectSmartCards:
			return settings->RedirectSmartCards;
			break;

		case FreeRDP_RedirectPrinters:
			return settings->RedirectPrinters;
			break;

		case FreeRDP_RedirectSerialPorts:
			return settings->RedirectSerialPorts;
			break;

		case FreeRDP_RedirectParallelPorts:
			return settings->RedirectParallelPorts;
			break;

		case FreeRDP_RedirectClipboard:
			return settings->RedirectClipboard;
			break;

		default:
			return -1;
			break;
	}

	return -1;
}

int freerdp_set_param_bool(rdpSettings* settings, int id, BOOL param)
{
	switch (id)
	{
		case FreeRDP_ServerMode:
			settings->ServerMode = param;
			break;

		case FreeRDP_NetworkAutoDetect:
			settings->NetworkAutoDetect = param;
			break;

		case FreeRDP_SupportAsymetricKeys:
			settings->SupportAsymetricKeys = param;
			break;

		case FreeRDP_SupportErrorInfoPdu:
			settings->SupportErrorInfoPdu = param;
			break;

		case FreeRDP_SupportStatusInfoPdu:
			settings->SupportStatusInfoPdu = param;
			break;

		case FreeRDP_SupportMonitorLayoutPdu:
			settings->SupportMonitorLayoutPdu = param;
			break;

		case FreeRDP_SupportGraphicsPipeline:
			settings->SupportGraphicsPipeline = param;
			break;

		case FreeRDP_SupportDynamicTimeZone:
			settings->SupportDynamicTimeZone = param;
			break;

		case FreeRDP_DisableEncryption:
			settings->DisableEncryption = param;
			break;

		case FreeRDP_ConsoleSession:
			settings->ConsoleSession = param;
			break;

		case FreeRDP_SpanMonitors:
			settings->SpanMonitors = param;
			break;

		case FreeRDP_UseMultimon:
			settings->UseMultimon = param;
			break;

		case FreeRDP_ForceMultimon:
			settings->ForceMultimon = param;
			break;

		case FreeRDP_AutoLogonEnabled:
			settings->AutoLogonEnabled = param;
			break;

		case FreeRDP_CompressionEnabled:
			settings->CompressionEnabled = param;
			break;

		case FreeRDP_DisableCtrlAltDel:
			settings->DisableCtrlAltDel = param;
			break;

		case FreeRDP_EnableWindowsKey:
			settings->EnableWindowsKey = param;
			break;

		case FreeRDP_MaximizeShell:
			settings->MaximizeShell = param;
			break;

		case FreeRDP_LogonNotify:
			settings->LogonNotify = param;
			break;

		case FreeRDP_LogonErrors:
			settings->LogonErrors = param;
			break;

		case FreeRDP_MouseAttached:
			settings->MouseAttached = param;
			break;

		case FreeRDP_MouseHasWheel:
			settings->MouseHasWheel = param;
			break;

		case FreeRDP_RemoteConsoleAudio:
			settings->RemoteConsoleAudio = param;
			break;

		case FreeRDP_AudioPlayback:
			settings->AudioPlayback = param;
			break;

		case FreeRDP_AudioCapture:
			settings->AudioCapture = param;
			break;

		case FreeRDP_VideoDisable:
			settings->VideoDisable = param;
			break;

		case FreeRDP_PasswordIsSmartcardPin:
			settings->PasswordIsSmartcardPin = param;
			break;

		case FreeRDP_UsingSavedCredentials:
			settings->UsingSavedCredentials = param;
			break;

		case FreeRDP_ForceEncryptedCsPdu:
			settings->ForceEncryptedCsPdu = param;
			break;

		case FreeRDP_HiDefRemoteApp:
			settings->HiDefRemoteApp = param;
			break;

		case FreeRDP_IPv6Enabled:
			settings->IPv6Enabled = param;
			break;

		case FreeRDP_AutoReconnectionEnabled:
			settings->AutoReconnectionEnabled = param;
			break;

		case FreeRDP_DynamicDaylightTimeDisabled:
			settings->DynamicDaylightTimeDisabled = param;
			break;

		case FreeRDP_AllowFontSmoothing:
			settings->AllowFontSmoothing = param;
			break;

		case FreeRDP_DisableWallpaper:
			settings->DisableWallpaper = param;
			break;

		case FreeRDP_DisableFullWindowDrag:
			settings->DisableFullWindowDrag = param;
			break;

		case FreeRDP_DisableMenuAnims:
			settings->DisableMenuAnims = param;
			break;

		case FreeRDP_DisableThemes:
			settings->DisableThemes = param;
			break;

		case FreeRDP_DisableCursorShadow:
			settings->DisableCursorShadow = param;
			break;

		case FreeRDP_DisableCursorBlinking:
			settings->DisableCursorBlinking = param;
			break;

		case FreeRDP_AllowDesktopComposition:
			settings->AllowDesktopComposition = param;
			break;

		case FreeRDP_TlsSecurity:
			settings->TlsSecurity = param;
			break;

		case FreeRDP_NlaSecurity:
			settings->NlaSecurity = param;
			break;

		case FreeRDP_RdpSecurity:
			settings->RdpSecurity = param;
			break;

		case FreeRDP_ExtSecurity:
			settings->ExtSecurity = param;
			break;

		case FreeRDP_Authentication:
			settings->Authentication = param;
			break;

		case FreeRDP_NegotiateSecurityLayer:
			settings->NegotiateSecurityLayer = param;
			break;

		case FreeRDP_RestrictedAdminModeRequired:
			settings->RestrictedAdminModeRequired = param;
			break;

		case FreeRDP_DisableCredentialsDelegation:
			settings->DisableCredentialsDelegation = param;
			break;

		case FreeRDP_MstscCookieMode:
			settings->MstscCookieMode = param;
			break;

		case FreeRDP_SendPreconnectionPdu:
			settings->SendPreconnectionPdu = param;
			break;

		case FreeRDP_IgnoreCertificate:
			settings->IgnoreCertificate = param;
			break;

		case FreeRDP_ExternalCertificateManagement:
			settings->ExternalCertificateManagement = param;
			break;

		case FreeRDP_Workarea:
			settings->Workarea = param;
			break;

		case FreeRDP_Fullscreen:
			settings->Fullscreen = param;
			break;

		case FreeRDP_GrabKeyboard:
			settings->GrabKeyboard = param;
			break;

		case FreeRDP_Decorations:
			settings->Decorations = param;
			break;

		case FreeRDP_SmartSizing:
			settings->SmartSizing = param;
			break;		

		case FreeRDP_MouseMotion:
			settings->MouseMotion = param;
			break;

		case FreeRDP_AsyncInput:
			settings->AsyncInput = param;
			break;

		case FreeRDP_AsyncUpdate:
			settings->AsyncUpdate = param;
			break;

		case FreeRDP_AsyncChannels:
			settings->AsyncChannels = param;
			break;

		case FreeRDP_ToggleFullscreen:
			settings->ToggleFullscreen = param;
			break;

		case FreeRDP_SoftwareGdi:
			settings->SoftwareGdi = param;
			break;

		case FreeRDP_LocalConnection:
			settings->LocalConnection = param;
			break;

		case FreeRDP_AuthenticationOnly:
			settings->AuthenticationOnly = param;
			break;

		case FreeRDP_CredentialsFromStdin:
			settings->CredentialsFromStdin = param;
			break;

		case FreeRDP_DumpRemoteFx:
			settings->DumpRemoteFx = param;
			break;

		case FreeRDP_PlayRemoteFx:
			settings->PlayRemoteFx = param;
			break;

		case FreeRDP_GatewayUseSameCredentials:
			settings->GatewayUseSameCredentials = param;
			break;

		case FreeRDP_GatewayEnabled:
			settings->GatewayEnabled = param;
			break;

<<<<<<< HEAD
		case FreeRDP_HTTPProxyEnabled:
			settings->HTTPProxyEnabled = param;
=======
		case FreeRDP_GatewayBypassLocal:
			settings->GatewayBypassLocal = param;
>>>>>>> 4c920506
			break;

		case FreeRDP_RemoteApplicationMode:
			settings->RemoteApplicationMode = param;
			break;

		case FreeRDP_DisableRemoteAppCapsCheck:
			settings->DisableRemoteAppCapsCheck = param;
			break;

		case FreeRDP_RemoteAppLanguageBarSupported:
			settings->RemoteAppLanguageBarSupported = param;
			break;

		case FreeRDP_RefreshRect:
			settings->RefreshRect = param;
			break;

		case FreeRDP_SuppressOutput:
			settings->SuppressOutput = param;
			break;

		case FreeRDP_FastPathOutput:
			settings->FastPathOutput = param;
			break;

		case FreeRDP_SaltedChecksum:
			settings->SaltedChecksum = param;
			break;

		case FreeRDP_LongCredentialsSupported:
			settings->LongCredentialsSupported = param;
			break;

		case FreeRDP_NoBitmapCompressionHeader:
			settings->NoBitmapCompressionHeader = param;
			break;

		case FreeRDP_BitmapCompressionDisabled:
			settings->BitmapCompressionDisabled = param;
			break;

		case FreeRDP_DesktopResize:
			settings->DesktopResize = param;
			break;

		case FreeRDP_DrawAllowDynamicColorFidelity:
			settings->DrawAllowDynamicColorFidelity = param;
			break;

		case FreeRDP_DrawAllowColorSubsampling:
			settings->DrawAllowColorSubsampling = param;
			break;

		case FreeRDP_DrawAllowSkipAlpha:
			settings->DrawAllowSkipAlpha = param;
			break;

		case FreeRDP_BitmapCacheV3Enabled:
			settings->BitmapCacheV3Enabled = param;
			break;

		case FreeRDP_AltSecFrameMarkerSupport:
			settings->AltSecFrameMarkerSupport = param;
			break;

		case FreeRDP_BitmapCacheEnabled:
			settings->BitmapCacheEnabled = param;
			break;

		case FreeRDP_AllowCacheWaitingList:
			settings->AllowCacheWaitingList = param;
			break;

		case FreeRDP_BitmapCachePersistEnabled:
			settings->BitmapCachePersistEnabled = param;
			break;

		case FreeRDP_ColorPointerFlag:
			settings->ColorPointerFlag = param;
			break;

		case FreeRDP_UnicodeInput:
			settings->UnicodeInput = param;
			break;

		case FreeRDP_FastPathInput:
			settings->FastPathInput = param;
			break;

		case FreeRDP_MultiTouchInput:
			settings->MultiTouchInput = param;
			break;

		case FreeRDP_MultiTouchGestures:
			settings->MultiTouchGestures = param;
			break;

		case FreeRDP_SoundBeepsEnabled:
			settings->SoundBeepsEnabled = param;
			break;

		case FreeRDP_SurfaceCommandsEnabled:
			settings->SurfaceCommandsEnabled = param;
			break;

		case FreeRDP_FrameMarkerCommandEnabled:
			settings->FrameMarkerCommandEnabled = param;
			break;

		case FreeRDP_RemoteFxOnly:
			settings->RemoteFxOnly = param;
			break;

		case FreeRDP_RemoteFxCodec:
			settings->RemoteFxCodec = param;
			break;

		case FreeRDP_RemoteFxImageCodec:
			settings->RemoteFxImageCodec = param;
			break;

		case FreeRDP_NSCodec:
			settings->NSCodec = param;
			break;

		case FreeRDP_FrameAcknowledge:
			settings->FrameAcknowledge = param;
			break;

		case FreeRDP_JpegCodec:
			settings->JpegCodec = param;
			break;

		case FreeRDP_DrawNineGridEnabled:
			settings->DrawNineGridEnabled = param;
			break;

		case FreeRDP_DrawGdiPlusEnabled:
			settings->DrawGdiPlusEnabled = param;
			break;

		case FreeRDP_DrawGdiPlusCacheEnabled:
			settings->DrawGdiPlusCacheEnabled = param;
			break;

		case FreeRDP_DeviceRedirection:
			settings->DeviceRedirection = param;
			break;

		case FreeRDP_RedirectDrives:
			settings->RedirectDrives = param;
			break;

		case FreeRDP_RedirectHomeDrive:
			settings->RedirectHomeDrive = param;
			break;

		case FreeRDP_RedirectSmartCards:
			settings->RedirectSmartCards = param;
			break;

		case FreeRDP_RedirectPrinters:
			settings->RedirectPrinters = param;
			break;

		case FreeRDP_RedirectSerialPorts:
			settings->RedirectSerialPorts = param;
			break;

		case FreeRDP_RedirectParallelPorts:
			settings->RedirectParallelPorts = param;
			break;

		case FreeRDP_RedirectClipboard:
			settings->RedirectClipboard = param;
			break;

		default:
			return -1;
			break;
	}

	/* Mark field as modified */
	settings->SettingsModified[id] = 1;

	return -1;
}

int freerdp_get_param_int(rdpSettings* settings, int id)
{
	switch (id)
	{
		case FreeRDP_XPan:
			return settings->XPan;
			break;

		case FreeRDP_YPan:
			return settings->YPan;
			break;

		default:
			return 0;
			break;
	}

	return 0;
}

int freerdp_set_param_int(rdpSettings* settings, int id, int param)
{
	switch (id)
	{
		case FreeRDP_XPan:
			settings->XPan = param;
			break;

		case FreeRDP_YPan:
			settings->YPan = param;
			break;

		default:
			return -1;
			break;
	}

	settings->SettingsModified[id] = 1;

	return 0;
}

UINT32 freerdp_get_param_uint32(rdpSettings* settings, int id)
{
	switch (id)
	{
		case FreeRDP_ShareId:
			return settings->ShareId;
			break;

		case FreeRDP_PduSource:
			return settings->PduSource;
			break;

		case FreeRDP_ServerPort:
			return settings->ServerPort;
			break;

		case FreeRDP_RdpVersion:
			return settings->RdpVersion;
			break;

		case FreeRDP_DesktopWidth:
			return settings->DesktopWidth;
			break;

		case FreeRDP_DesktopHeight:
			return settings->DesktopHeight;
			break;

		case FreeRDP_ColorDepth:
			return settings->ColorDepth;
			break;

		case FreeRDP_ConnectionType:
			return settings->ConnectionType;
			break;

		case FreeRDP_ClientBuild:
			return settings->ClientBuild;
			break;

		case FreeRDP_EarlyCapabilityFlags:
			return settings->EarlyCapabilityFlags;
			break;

		case FreeRDP_EncryptionMethods:
			return settings->EncryptionMethods;
			break;

		case FreeRDP_ExtEncryptionMethods:
			return settings->ExtEncryptionMethods;
			break;

		case FreeRDP_EncryptionLevel:
			return settings->EncryptionLevel;
			break;

		case FreeRDP_ChannelCount:
			return settings->ChannelCount;
			break;

		case FreeRDP_ChannelDefArraySize:
			return settings->ChannelDefArraySize;
			break;

		case FreeRDP_ClusterInfoFlags:
			return settings->ClusterInfoFlags;
			break;

		case FreeRDP_RedirectedSessionId:
			return settings->RedirectedSessionId;
			break;

		case FreeRDP_MonitorDefArraySize:
			return settings->MonitorDefArraySize;
			break;

		case FreeRDP_DesktopPosX:
			return settings->DesktopPosX;
			break;

		case FreeRDP_DesktopPosY:
			return settings->DesktopPosY;
			break;

		case FreeRDP_MultitransportFlags:
			return settings->MultitransportFlags;
			break;

		case FreeRDP_CompressionLevel:
			return settings->CompressionLevel;
			break;

		case FreeRDP_AutoReconnectMaxRetries:
			return settings->AutoReconnectMaxRetries;
			break;

		case FreeRDP_PerformanceFlags:
			return settings->PerformanceFlags;
			break;

		case FreeRDP_RequestedProtocols:
			return settings->RequestedProtocols;
			break;

		case FreeRDP_SelectedProtocol:
			return settings->SelectedProtocol;
			break;

		case FreeRDP_NegotiationFlags:
			return settings->NegotiationFlags;
			break;

		case FreeRDP_CookieMaxLength:
			return settings->CookieMaxLength;
			break;

		case FreeRDP_PreconnectionId:
			return settings->PreconnectionId;
			break;

		case FreeRDP_RedirectionFlags:
			return settings->RedirectionFlags;
			break;

		case FreeRDP_LoadBalanceInfoLength:
			return settings->LoadBalanceInfoLength;
			break;

		case FreeRDP_RedirectionPasswordLength:
			return settings->RedirectionPasswordLength;
			break;

		case FreeRDP_RedirectionTsvUrlLength:
			return settings->RedirectionTsvUrlLength;
			break;

		case FreeRDP_TargetNetAddressCount:
			return settings->TargetNetAddressCount;
			break;

		case FreeRDP_PercentScreen:
			return settings->PercentScreen;
			break;

		case FreeRDP_GatewayUsageMethod:
			return settings->GatewayUsageMethod;
			break;

		case FreeRDP_GatewayPort:
			return settings->GatewayPort;
			break;

		case FreeRDP_GatewayCredentialsSource:
			return settings->GatewayCredentialsSource;
			break;

		case FreeRDP_HTTPProxyPort:
			return settings->HTTPProxyPort;
			break;

		case FreeRDP_RemoteAppNumIconCaches:
			return settings->RemoteAppNumIconCaches;
			break;

		case FreeRDP_RemoteAppNumIconCacheEntries:
			return settings->RemoteAppNumIconCacheEntries;
			break;

		case FreeRDP_ReceivedCapabilitiesSize:
			return settings->ReceivedCapabilitiesSize;
			break;

		case FreeRDP_OsMajorType:
			return settings->OsMajorType;
			break;

		case FreeRDP_OsMinorType:
			return settings->OsMinorType;
			break;

		case FreeRDP_BitmapCacheVersion:
			return settings->BitmapCacheVersion;
			break;

		case FreeRDP_BitmapCacheV2NumCells:
			return settings->BitmapCacheV2NumCells;
			break;

		case FreeRDP_PointerCacheSize:
			return settings->PointerCacheSize;
			break;

		case FreeRDP_KeyboardLayout:
			return settings->KeyboardLayout;
			break;

		case FreeRDP_KeyboardType:
			return settings->KeyboardType;
			break;

		case FreeRDP_KeyboardSubType:
			return settings->KeyboardSubType;
			break;

		case FreeRDP_KeyboardFunctionKey:
			return settings->KeyboardFunctionKey;
			break;

		case FreeRDP_BrushSupportLevel:
			return settings->BrushSupportLevel;
			break;

		case FreeRDP_GlyphSupportLevel:
			return settings->GlyphSupportLevel;
			break;

		case FreeRDP_OffscreenSupportLevel:
			return settings->OffscreenSupportLevel;
			break;

		case FreeRDP_OffscreenCacheSize:
			return settings->OffscreenCacheSize;
			break;

		case FreeRDP_OffscreenCacheEntries:
			return settings->OffscreenCacheEntries;
			break;

		case FreeRDP_VirtualChannelCompressionFlags:
			return settings->VirtualChannelCompressionFlags;
			break;

		case FreeRDP_VirtualChannelChunkSize:
			return settings->VirtualChannelChunkSize;
			break;

		case FreeRDP_MultifragMaxRequestSize:
			return settings->MultifragMaxRequestSize;
			break;

		case FreeRDP_LargePointerFlag:
			return settings->LargePointerFlag;
			break;

		case FreeRDP_CompDeskSupportLevel:
			return settings->CompDeskSupportLevel;
			break;

		case FreeRDP_RemoteFxCodecId:
			return settings->RemoteFxCodecId;
			break;

		case FreeRDP_RemoteFxCodecMode:
			return settings->RemoteFxCodecMode;
			break;

		case FreeRDP_NSCodecId:
			return settings->NSCodecId;
			break;

		case FreeRDP_JpegCodecId:
			return settings->JpegCodecId;
			break;

		case FreeRDP_JpegQuality:
			return settings->JpegQuality;
			break;

		case FreeRDP_BitmapCacheV3CodecId:
			return settings->BitmapCacheV3CodecId;
			break;

		case FreeRDP_DrawNineGridCacheSize:
			return settings->DrawNineGridCacheSize;
			break;

		case FreeRDP_DrawNineGridCacheEntries:
			return settings->DrawNineGridCacheEntries;
			break;

		case FreeRDP_DeviceCount:
			return settings->DeviceCount;
			break;

		case FreeRDP_DeviceArraySize:
			return settings->DeviceArraySize;
			break;

		case FreeRDP_StaticChannelCount:
			return settings->StaticChannelCount;
			break;

		case FreeRDP_StaticChannelArraySize:
			return settings->StaticChannelArraySize;
			break;

		case FreeRDP_DynamicChannelCount:
			return settings->DynamicChannelCount;
			break;

		case FreeRDP_DynamicChannelArraySize:
			return settings->DynamicChannelArraySize;
			break;

		default:
			return 0;
			break;
	}

	return 0;
}

int freerdp_set_param_uint32(rdpSettings* settings, int id, UINT32 param)
{
	switch (id)
	{
		case FreeRDP_ShareId:
			settings->ShareId = param;
			break;

		case FreeRDP_PduSource:
			settings->PduSource = param;
			break;

		case FreeRDP_ServerPort:
			settings->ServerPort = param;
			break;

		case FreeRDP_RdpVersion:
			settings->RdpVersion = param;
			break;

		case FreeRDP_DesktopWidth:
			settings->DesktopWidth = param;
			break;

		case FreeRDP_DesktopHeight:
			settings->DesktopHeight = param;
			break;

		case FreeRDP_ColorDepth:
			settings->ColorDepth = param;
			break;

		case FreeRDP_ConnectionType:
			settings->ConnectionType = param;
			break;

		case FreeRDP_ClientBuild:
			settings->ClientBuild = param;
			break;

		case FreeRDP_EarlyCapabilityFlags:
			settings->EarlyCapabilityFlags = param;
			break;

		case FreeRDP_EncryptionMethods:
			settings->EncryptionMethods = param;
			break;

		case FreeRDP_ExtEncryptionMethods:
			settings->ExtEncryptionMethods = param;
			break;

		case FreeRDP_EncryptionLevel:
			settings->EncryptionLevel = param;
			break;

		case FreeRDP_ChannelCount:
			settings->ChannelCount = param;
			break;

		case FreeRDP_ChannelDefArraySize:
			settings->ChannelDefArraySize = param;
			break;

		case FreeRDP_ClusterInfoFlags:
			settings->ClusterInfoFlags = param;
			break;

		case FreeRDP_RedirectedSessionId:
			settings->RedirectedSessionId = param;
			break;

		case FreeRDP_MonitorDefArraySize:
			settings->MonitorDefArraySize = param;
			break;

		case FreeRDP_DesktopPosX:
			settings->DesktopPosX = param;
			break;

		case FreeRDP_DesktopPosY:
			settings->DesktopPosY = param;
			break;

		case FreeRDP_MultitransportFlags:
			settings->MultitransportFlags = param;
			break;

		case FreeRDP_CompressionLevel:
			settings->CompressionLevel = param;
			break;

		case FreeRDP_AutoReconnectMaxRetries:
			settings->AutoReconnectMaxRetries = param;
			break;

		case FreeRDP_PerformanceFlags:
			settings->PerformanceFlags = param;
			break;

		case FreeRDP_RequestedProtocols:
			settings->RequestedProtocols = param;
			break;

		case FreeRDP_SelectedProtocol:
			settings->SelectedProtocol = param;
			break;

		case FreeRDP_NegotiationFlags:
			settings->NegotiationFlags = param;
			break;

		case FreeRDP_CookieMaxLength:
			settings->CookieMaxLength = param;
			break;

		case FreeRDP_PreconnectionId:
			settings->PreconnectionId = param;
			break;

		case FreeRDP_RedirectionFlags:
			settings->RedirectionFlags = param;
			break;

		case FreeRDP_LoadBalanceInfoLength:
			settings->LoadBalanceInfoLength = param;
			break;

		case FreeRDP_RedirectionPasswordLength:
			settings->RedirectionPasswordLength = param;
			break;

		case FreeRDP_RedirectionTsvUrlLength:
			settings->RedirectionTsvUrlLength = param;
			break;

		case FreeRDP_TargetNetAddressCount:
			settings->TargetNetAddressCount = param;
			break;

		case FreeRDP_PercentScreen:
			settings->PercentScreen = param;
			break;

		case FreeRDP_GatewayUsageMethod:
			settings->GatewayUsageMethod = param;
			break;

		case FreeRDP_GatewayPort:
			settings->GatewayPort = param;
			break;

		case FreeRDP_GatewayCredentialsSource:
			settings->GatewayCredentialsSource = param;
			break;

		case FreeRDP_HTTPProxyPort:
			settings->HTTPProxyPort = param;
			break;

		case FreeRDP_RemoteAppNumIconCaches:
			settings->RemoteAppNumIconCaches = param;
			break;

		case FreeRDP_RemoteAppNumIconCacheEntries:
			settings->RemoteAppNumIconCacheEntries = param;
			break;

		case FreeRDP_ReceivedCapabilitiesSize:
			settings->ReceivedCapabilitiesSize = param;
			break;

		case FreeRDP_OsMajorType:
			settings->OsMajorType = param;
			break;

		case FreeRDP_OsMinorType:
			settings->OsMinorType = param;
			break;

		case FreeRDP_BitmapCacheVersion:
			settings->BitmapCacheVersion = param;
			break;

		case FreeRDP_BitmapCacheV2NumCells:
			settings->BitmapCacheV2NumCells = param;
			break;

		case FreeRDP_PointerCacheSize:
			settings->PointerCacheSize = param;
			break;

		case FreeRDP_KeyboardLayout:
			settings->KeyboardLayout = param;
			break;

		case FreeRDP_KeyboardType:
			settings->KeyboardType = param;
			break;

		case FreeRDP_KeyboardSubType:
			settings->KeyboardSubType = param;
			break;

		case FreeRDP_KeyboardFunctionKey:
			settings->KeyboardFunctionKey = param;
			break;

		case FreeRDP_BrushSupportLevel:
			settings->BrushSupportLevel = param;
			break;

		case FreeRDP_GlyphSupportLevel:
			settings->GlyphSupportLevel = param;
			break;

		case FreeRDP_OffscreenSupportLevel:
			settings->OffscreenSupportLevel = param;
			break;

		case FreeRDP_OffscreenCacheSize:
			settings->OffscreenCacheSize = param;
			break;

		case FreeRDP_OffscreenCacheEntries:
			settings->OffscreenCacheEntries = param;
			break;

		case FreeRDP_VirtualChannelCompressionFlags:
			settings->VirtualChannelCompressionFlags = param;
			break;

		case FreeRDP_VirtualChannelChunkSize:
			settings->VirtualChannelChunkSize = param;
			break;

		case FreeRDP_MultifragMaxRequestSize:
			settings->MultifragMaxRequestSize = param;
			break;

		case FreeRDP_LargePointerFlag:
			settings->LargePointerFlag = param;
			break;

		case FreeRDP_CompDeskSupportLevel:
			settings->CompDeskSupportLevel = param;
			break;

		case FreeRDP_RemoteFxCodecId:
			settings->RemoteFxCodecId = param;
			break;

		case FreeRDP_RemoteFxCodecMode:
			settings->RemoteFxCodecMode = param;
			break;

		case FreeRDP_NSCodecId:
			settings->NSCodecId = param;
			break;

		case FreeRDP_JpegCodecId:
			settings->JpegCodecId = param;
			break;

		case FreeRDP_JpegQuality:
			settings->JpegQuality = param;
			break;

		case FreeRDP_BitmapCacheV3CodecId:
			settings->BitmapCacheV3CodecId = param;
			break;

		case FreeRDP_DrawNineGridCacheSize:
			settings->DrawNineGridCacheSize = param;
			break;

		case FreeRDP_DrawNineGridCacheEntries:
			settings->DrawNineGridCacheEntries = param;
			break;

		case FreeRDP_DeviceCount:
			settings->DeviceCount = param;
			break;

		case FreeRDP_DeviceArraySize:
			settings->DeviceArraySize = param;
			break;

		case FreeRDP_StaticChannelCount:
			settings->StaticChannelCount = param;
			break;

		case FreeRDP_StaticChannelArraySize:
			settings->StaticChannelArraySize = param;
			break;

		case FreeRDP_DynamicChannelCount:
			settings->DynamicChannelCount = param;
			break;

		case FreeRDP_DynamicChannelArraySize:
			settings->DynamicChannelArraySize = param;
			break;

		default:
			return -1;
			break;
	}

	/* Mark field as modified */
	settings->SettingsModified[id] = 1;
	
	return 0;
}

UINT64 freerdp_get_param_uint64(rdpSettings* settings, int id)
{
	switch (id)
	{
		case FreeRDP_ParentWindowId:
			return settings->ParentWindowId;
			break;

		default:
			return -1;
			break;
	}

	return 0;
}

int freerdp_set_param_uint64(rdpSettings* settings, int id, UINT64 param)
{
	switch (id)
	{
		case FreeRDP_ParentWindowId:
			settings->ParentWindowId = param;
			break;

		default:
			return -1;
			break;
	}

	/* Mark field as modified */
	settings->SettingsModified[id] = 1;
	
	return 0;
}

char* freerdp_get_param_string(rdpSettings* settings, int id)
{
	switch (id)
	{
		case FreeRDP_ServerHostname:
			return settings->ServerHostname;
			break;

		case FreeRDP_Username:
			return settings->Username;
			break;

		case FreeRDP_Password:
			return settings->Password;
			break;

		case FreeRDP_Domain:
			return settings->Domain;
			break;

		case FreeRDP_PasswordHash:
			return settings->PasswordHash;
			break;

		case FreeRDP_ClientHostname:
			return settings->ClientHostname;
			break;

		case FreeRDP_ClientProductId:
			return settings->ClientProductId;
			break;

		case FreeRDP_AlternateShell:
			return settings->AlternateShell;
			break;

		case FreeRDP_ShellWorkingDirectory:
			return settings->ShellWorkingDirectory;
			break;

		case FreeRDP_ClientAddress:
			return settings->ClientAddress;
			break;

		case FreeRDP_ClientDir:
			return settings->ClientDir;
			break;

		case FreeRDP_DynamicDSTTimeZoneKeyName:
			return settings->DynamicDSTTimeZoneKeyName;
			break;

		case FreeRDP_AuthenticationServiceClass:
			return settings->AuthenticationServiceClass;
			break;

		case FreeRDP_PreconnectionBlob:
			return settings->PreconnectionBlob;
			break;

		case FreeRDP_KerberosKdc:
			return settings->KerberosKdc;
			break;

		case FreeRDP_KerberosRealm:
			return settings->KerberosRealm;
			break;

		case FreeRDP_CertificateName:
			return settings->CertificateName;
			break;

		case FreeRDP_CertificateFile:
			return settings->CertificateFile;
			break;

		case FreeRDP_PrivateKeyFile:
			return settings->PrivateKeyFile;
			break;

		case FreeRDP_RdpKeyFile:
			return settings->RdpKeyFile;
			break;

		case FreeRDP_WindowTitle:
			return settings->WindowTitle;
			break;

		case FreeRDP_ComputerName:
			return settings->ComputerName;
			break;

		case FreeRDP_ConnectionFile:
			return settings->ConnectionFile;
			break;

		case FreeRDP_HomePath:
			return settings->HomePath;
			break;

		case FreeRDP_ConfigPath:
			return settings->ConfigPath;
			break;

		case FreeRDP_CurrentPath:
			return settings->CurrentPath;
			break;

		case FreeRDP_DumpRemoteFxFile:
			return settings->DumpRemoteFxFile;
			break;

		case FreeRDP_PlayRemoteFxFile:
			return settings->PlayRemoteFxFile;
			break;

		case FreeRDP_GatewayHostname:
			return settings->GatewayHostname;
			break;

		case FreeRDP_GatewayUsername:
			return settings->GatewayUsername;
			break;

		case FreeRDP_GatewayPassword:
			return settings->GatewayPassword;
			break;

		case FreeRDP_GatewayDomain:
			return settings->GatewayDomain;
			break;

		case FreeRDP_HTTPProxyHostname:
			return settings->HTTPProxyHostname;
			break;

		case FreeRDP_RemoteApplicationName:
			return settings->RemoteApplicationName;
			break;

		case FreeRDP_RemoteApplicationIcon:
			return settings->RemoteApplicationIcon;
			break;

		case FreeRDP_RemoteApplicationProgram:
			return settings->RemoteApplicationProgram;
			break;

		case FreeRDP_RemoteApplicationFile:
			return settings->RemoteApplicationFile;
			break;

		case FreeRDP_RemoteApplicationGuid:
			return settings->RemoteApplicationGuid;
			break;

		case FreeRDP_RemoteApplicationCmdLine:
			return settings->RemoteApplicationCmdLine;
			break;

		case FreeRDP_ImeFileName:
			return settings->ImeFileName;
			break;

		case FreeRDP_DrivesToRedirect:
			return settings->DrivesToRedirect;
			break;

		default:
			return NULL;
			break;
	}

	return NULL;
}

int freerdp_set_param_string(rdpSettings* settings, int id, const char* param)
{
	switch (id)
	{
		case FreeRDP_ServerHostname:
			free(settings->ServerHostname);
			settings->ServerHostname = _strdup(param);
			break;

		case FreeRDP_Username:
			free(settings->Username);
			settings->Username = _strdup(param);
			break;

		case FreeRDP_Password:
			free(settings->Password);
			settings->Password = _strdup(param);
			break;

		case FreeRDP_Domain:
			free(settings->Domain);
			settings->Domain = _strdup(param);
			break;

		case FreeRDP_PasswordHash:
			free(settings->PasswordHash);
			settings->PasswordHash = _strdup(param);
			break;

		case FreeRDP_ClientHostname:
			free(settings->ClientHostname);
			settings->ClientHostname = _strdup(param);
			break;

		case FreeRDP_ClientProductId:
			free(settings->ClientProductId);
			settings->ClientProductId = _strdup(param);
			break;

		case FreeRDP_AlternateShell:
			free(settings->AlternateShell);
			settings->AlternateShell = _strdup(param);
			break;

		case FreeRDP_ShellWorkingDirectory:
			free(settings->ShellWorkingDirectory);
			settings->ShellWorkingDirectory = _strdup(param);
			break;

		case FreeRDP_ClientAddress:
			free(settings->ClientAddress);
			settings->ClientAddress = _strdup(param);
			break;

		case FreeRDP_ClientDir:
			free(settings->ClientDir);
			settings->ClientDir = _strdup(param);
			break;

		case FreeRDP_DynamicDSTTimeZoneKeyName:
			free(settings->DynamicDSTTimeZoneKeyName);
			settings->DynamicDSTTimeZoneKeyName = _strdup(param);
			break;

		case FreeRDP_AuthenticationServiceClass:
			free(settings->AuthenticationServiceClass);
			settings->AuthenticationServiceClass = _strdup(param);
			break;

		case FreeRDP_PreconnectionBlob:
			free(settings->PreconnectionBlob);
			settings->PreconnectionBlob = _strdup(param);
			break;

		case FreeRDP_KerberosKdc:
			free(settings->KerberosKdc);
			settings->KerberosKdc = _strdup(param);
			break;

		case FreeRDP_KerberosRealm:
			free(settings->KerberosRealm);
			settings->KerberosRealm = _strdup(param);
			break;

		case FreeRDP_CertificateName:
			free(settings->CertificateName);
			settings->CertificateName = _strdup(param);
			break;

		case FreeRDP_CertificateFile:
			free(settings->CertificateFile);
			settings->CertificateFile = _strdup(param);
			break;

		case FreeRDP_PrivateKeyFile:
			free(settings->PrivateKeyFile);
			settings->PrivateKeyFile = _strdup(param);
			break;

		case FreeRDP_RdpKeyFile:
			free(settings->RdpKeyFile);
			settings->RdpKeyFile = _strdup(param);
			break;

		case FreeRDP_WindowTitle:
			free(settings->WindowTitle);
			settings->WindowTitle = _strdup(param);
			break;

		case FreeRDP_ComputerName:
			free(settings->ComputerName);
			settings->ComputerName = _strdup(param);
			break;

		case FreeRDP_ConnectionFile:
			free(settings->ConnectionFile);
			settings->ConnectionFile = _strdup(param);
			break;

		case FreeRDP_HomePath:
			free(settings->HomePath);
			settings->HomePath = _strdup(param);
			break;

		case FreeRDP_ConfigPath:
			free(settings->ConfigPath);
			settings->ConfigPath = _strdup(param);
			break;

		case FreeRDP_CurrentPath:
			free(settings->CurrentPath);
			settings->CurrentPath = _strdup(param);
			break;

		case FreeRDP_DumpRemoteFxFile:
			free(settings->DumpRemoteFxFile);
			settings->DumpRemoteFxFile = _strdup(param);
			break;

		case FreeRDP_PlayRemoteFxFile:
			free(settings->PlayRemoteFxFile);
			settings->PlayRemoteFxFile = _strdup(param);
			break;

		case FreeRDP_GatewayHostname:
			free(settings->GatewayHostname);
			settings->GatewayHostname = _strdup(param);
			break;

		case FreeRDP_GatewayUsername:
			free(settings->GatewayUsername);
			settings->GatewayUsername = _strdup(param);
			break;

		case FreeRDP_GatewayPassword:
			free(settings->GatewayPassword);
			settings->GatewayPassword = _strdup(param);
			break;

		case FreeRDP_GatewayDomain:
			free(settings->GatewayDomain);
			settings->GatewayDomain = _strdup(param);
			break;

		case FreeRDP_HTTPProxyHostname:
			free(settings->HTTPProxyHostname);
			settings->HTTPProxyHostname = _strdup(param);
			break;

		case FreeRDP_RemoteApplicationName:
			free(settings->RemoteApplicationName);
			settings->RemoteApplicationName = _strdup(param);
			break;

		case FreeRDP_RemoteApplicationIcon:
			free(settings->RemoteApplicationIcon);
			settings->RemoteApplicationIcon = _strdup(param);
			break;

		case FreeRDP_RemoteApplicationProgram:
			free(settings->RemoteApplicationProgram);
			settings->RemoteApplicationProgram = _strdup(param);
			break;

		case FreeRDP_RemoteApplicationFile:
			free(settings->RemoteApplicationFile);
			settings->RemoteApplicationFile = _strdup(param);
			break;

		case FreeRDP_RemoteApplicationGuid:
			free(settings->RemoteApplicationGuid);
			settings->RemoteApplicationGuid = _strdup(param);
			break;

		case FreeRDP_RemoteApplicationCmdLine:
			free(settings->RemoteApplicationCmdLine);
			settings->RemoteApplicationCmdLine = _strdup(param);
			break;

		case FreeRDP_ImeFileName:
			free(settings->ImeFileName);
			settings->ImeFileName = _strdup(param);
			break;

		case FreeRDP_DrivesToRedirect:
			free(settings->DrivesToRedirect);
			settings->DrivesToRedirect = _strdup(param);
			break;

		default:
			return -1;
			break;
	}

	/* Mark field as modified */
	settings->SettingsModified[id] = 1;

	return 0;
}

double freerdp_get_param_double(rdpSettings* settings, int id)
{
	switch (id)
	{
		case FreeRDP_ScalingFactor:
			return settings->ScalingFactor;
			break;

		default:
			return 0;
			break;
	}

	return 0;
}

int freerdp_set_param_double(rdpSettings* settings, int id, double param)
{
	switch (id)
	{
		case FreeRDP_ScalingFactor:
			settings->ScalingFactor = param;
			break;

		default:
			return -1;
			break;
	}

	/* Mark field as modified */
	settings->SettingsModified[id] = 1;

	return 0;
}
<|MERGE_RESOLUTION|>--- conflicted
+++ resolved
@@ -746,13 +746,12 @@
 			return settings->GatewayEnabled;
 			break;
 
-<<<<<<< HEAD
+		case FreeRDP_GatewayBypassLocal:
+			return settings->GatewayBypassLocal;
+			break;
+
 		case FreeRDP_HTTPProxyEnabled:
 			return settings->HTTPProxyEnabled;
-=======
-		case FreeRDP_GatewayBypassLocal:
-			return settings->GatewayBypassLocal;
->>>>>>> 4c920506
 			break;
 
 		case FreeRDP_RemoteApplicationMode:
@@ -1227,13 +1226,12 @@
 			settings->GatewayEnabled = param;
 			break;
 
-<<<<<<< HEAD
+		case FreeRDP_GatewayBypassLocal:
+			settings->GatewayBypassLocal = param;
+			break;
+
 		case FreeRDP_HTTPProxyEnabled:
 			settings->HTTPProxyEnabled = param;
-=======
-		case FreeRDP_GatewayBypassLocal:
-			settings->GatewayBypassLocal = param;
->>>>>>> 4c920506
 			break;
 
 		case FreeRDP_RemoteApplicationMode:
@@ -1621,10 +1619,6 @@
 			return settings->GatewayCredentialsSource;
 			break;
 
-		case FreeRDP_HTTPProxyPort:
-			return settings->HTTPProxyPort;
-			break;
-
 		case FreeRDP_RemoteAppNumIconCaches:
 			return settings->RemoteAppNumIconCaches;
 			break;
@@ -1931,10 +1925,6 @@
 
 		case FreeRDP_GatewayCredentialsSource:
 			settings->GatewayCredentialsSource = param;
-			break;
-
-		case FreeRDP_HTTPProxyPort:
-			settings->HTTPProxyPort = param;
 			break;
 
 		case FreeRDP_RemoteAppNumIconCaches:
@@ -2259,10 +2249,6 @@
 			return settings->GatewayDomain;
 			break;
 
-		case FreeRDP_HTTPProxyHostname:
-			return settings->HTTPProxyHostname;
-			break;
-
 		case FreeRDP_RemoteApplicationName:
 			return settings->RemoteApplicationName;
 			break;
@@ -2467,11 +2453,6 @@
 			settings->GatewayDomain = _strdup(param);
 			break;
 
-		case FreeRDP_HTTPProxyHostname:
-			free(settings->HTTPProxyHostname);
-			settings->HTTPProxyHostname = _strdup(param);
-			break;
-
 		case FreeRDP_RemoteApplicationName:
 			free(settings->RemoteApplicationName);
 			settings->RemoteApplicationName = _strdup(param);
