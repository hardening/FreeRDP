--- conflicted
+++ resolved
@@ -587,16 +587,11 @@
 	option_value = 1;
 	option_len = sizeof(option_value);
 
-<<<<<<< HEAD
 	if (!tcp->ipcSocket)
 	{
 		if (setsockopt(tcp->sockfd, IPPROTO_TCP, TCP_NODELAY, (void*) &option_value, option_len) < 0)
 			fprintf(stderr, "%s: unable to set TCP_NODELAY\n", __FUNCTION__);
 	}
-=======
-	if (setsockopt(tcp->sockfd, IPPROTO_TCP, TCP_NODELAY, (void*) &option_value, option_len) < 0)
-		DEBUG_WARN( "%s: unable to set TCP_NODELAY\n", __FUNCTION__);
->>>>>>> 31ac3569
 
 	/* receive buffer must be a least 32 K */
 	if (getsockopt(tcp->sockfd, SOL_SOCKET, SO_RCVBUF, (void*) &option_value, &option_len) == 0)
@@ -670,7 +665,6 @@
 	 * by calling WSAEventSelect with the lNetworkEvents parameter equal to zero.
 	 */
 
-<<<<<<< HEAD
 	if (blocking == TRUE)
 	{
 		if (tcp->event)
@@ -680,10 +674,6 @@
 	{
 		if (!tcp->event)
 			tcp->event = WSACreateEvent();
-=======
-	if (status != NO_ERROR)
-		DEBUG_WARN( "ioctlsocket() failed with error: %ld\n", status);
->>>>>>> 31ac3569
 
 		WSAEventSelect(tcp->sockfd, tcp->event, FD_READ);
 	}
