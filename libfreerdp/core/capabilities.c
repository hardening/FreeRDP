--- conflicted
+++ resolved
@@ -344,9 +344,6 @@
 		settings->DesktopHeight = desktopHeight;
 	}
 
-<<<<<<< HEAD
-	settings->DrawAllowSkipAlpha = (drawingFlags & DRAW_ALLOW_SKIP_ALPHA) ? TRUE : FALSE;
-=======
 	if (settings->DrawAllowSkipAlpha)
 		settings->DrawAllowSkipAlpha = (drawingFlags & DRAW_ALLOW_SKIP_ALPHA) ? TRUE : FALSE;
 
@@ -355,7 +352,6 @@
 
 	if (settings->DrawAllowColorSubsampling)
 		settings->DrawAllowColorSubsampling = (drawingFlags & DRAW_ALLOW_COLOR_SUBSAMPLING) ? TRUE : FALSE;
->>>>>>> 3ddbb128
 
 	return TRUE;
 }
