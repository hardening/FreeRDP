--- conflicted
+++ resolved
@@ -911,17 +911,11 @@
 
 static void gdi_frame_marker(rdpContext* context, FRAME_MARKER_ORDER* frameMarker)
 {
-<<<<<<< HEAD
+
 
 }
 
 void gdi_surface_frame_marker(rdpContext* context, SURFACE_FRAME_MARKER* surfaceFrameMarker)
-=======
-		WLog_VRB(TAG,  "not implemented");
-}
-
-static void gdi_surface_frame_marker(rdpContext* context, SURFACE_FRAME_MARKER* surface_frame_marker)
->>>>>>> 3e61f352
 {
 	DEBUG_GDI("frameId %d frameAction %d",
 		surfaceFrameMarker->frameId,
