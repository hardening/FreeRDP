--- conflicted
+++ resolved
@@ -130,11 +130,7 @@
 				keycode = atoi(keycode_string);
 
 				/* Make sure it is a valid keycode */
-<<<<<<< HEAD
-				if (keycode < 0 || keycode > 255) //Corey: keycode cant be less than 0...
-=======
 				if (keycode > 255)
->>>>>>> 1e6b245d
 					break;
 
 				/* Load this key mapping in the keyboard mapping */
@@ -191,11 +187,7 @@
 	char* names_end;
 	int keymap_loaded = 0;
 
-<<<<<<< HEAD
-	memset(keycode_to_vkcode, 0, sizeof(keycode_to_vkcode)); //Corey: should this be sizeof() * elements ???
-=======
 	ZeroMemory(keycode_to_vkcode, sizeof(UINT32) * 256);
->>>>>>> 1e6b245d
 
 	kbd = names;
 	names_end = names + strlen(names);
