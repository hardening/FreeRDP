--- conflicted
+++ resolved
@@ -223,13 +223,8 @@
 	memset(rfds, 0, sizeof(rfds));
 	memset(wfds, 0, sizeof(wfds));
 
-<<<<<<< HEAD
-	printf("DirectFB Run\n");
-
 	chanman = GET_CHANMAN(instance);
 
-=======
->>>>>>> b4437a78
 	instance->Connect(instance);
 
 	while (1)
