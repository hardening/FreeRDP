/*
   Defines base attributes of a bookmark object

   Copyright 2013 Thinstuff Technologies GmbH, Author: Martin Fleisz

   This Source Code Form is subject to the terms of the Mozilla Public License, v. 2.0. 
   If a copy of the MPL was not distributed with this file, You can obtain one at http://mozilla.org/MPL/2.0/.
 */

package com.freerdp.freerdpcore.domain;

import java.util.Locale;

import com.freerdp.freerdpcore.application.GlobalApp;

import android.content.SharedPreferences;
import android.os.Parcel;
import android.os.Parcelable;

public class BookmarkBase implements Parcelable, Cloneable {
	public static final int TYPE_INVALID = -1;
	public static final int TYPE_MANUAL = 1;
	public static final int TYPE_QUICKCONNECT = 2;
	public static final int TYPE_PLACEHOLDER = 3;
	public static final int TYPE_CUSTOM_BASE = 1000;

	// performance flags
	public static class PerformanceFlags implements Parcelable {
		private boolean remotefx;
		private boolean wallpaper;
		private boolean theming;
		private boolean fullWindowDrag;
		private boolean menuAnimations;
		private boolean fontSmoothing;
		private boolean desktopComposition;

		public PerformanceFlags() {
			remotefx = false;
			wallpaper = false;
			theming = false;
			fullWindowDrag = false;
			menuAnimations = false;
			fontSmoothing = false;
			desktopComposition = false;
		}

		public PerformanceFlags(Parcel parcel) {
			remotefx = (parcel.readInt() == 1) ? true : false;
			wallpaper = (parcel.readInt() == 1) ? true : false;
			theming = (parcel.readInt() == 1) ? true : false;
			fullWindowDrag = (parcel.readInt() == 1) ? true : false;
			menuAnimations = (parcel.readInt() == 1) ? true : false;
			fontSmoothing = (parcel.readInt() == 1) ? true : false;
			desktopComposition = (parcel.readInt() == 1) ? true : false;
		}

		public boolean getRemoteFX() {
			return remotefx;
		}

		public void setRemoteFX(boolean remotefx) {
			this.remotefx = remotefx;
		}

		public boolean getWallpaper() {
			return wallpaper;
		}

		public void setWallpaper(boolean wallpaper) {
			this.wallpaper = wallpaper;
		}

		public boolean getTheming() {
			return theming;
		}

		public void setTheming(boolean theming) {
			this.theming = theming;
		}

		public boolean getFullWindowDrag() {
			return fullWindowDrag;
		}

		public void setFullWindowDrag(boolean fullWindowDrag) {
			this.fullWindowDrag = fullWindowDrag;
		}

		public boolean getMenuAnimations() {
			return menuAnimations;
		}

		public void setMenuAnimations(boolean menuAnimations) {
			this.menuAnimations = menuAnimations;
		}

		public boolean getFontSmoothing() {
			return fontSmoothing;
		}

		public void setFontSmoothing(boolean fontSmoothing) {
			this.fontSmoothing = fontSmoothing;
		}

		public boolean getDesktopComposition() {
			return desktopComposition;
		}

		public void setDesktopComposition(boolean desktopComposition) {
			this.desktopComposition = desktopComposition;
		}

		public static final Parcelable.Creator<PerformanceFlags> CREATOR = new Parcelable.Creator<PerformanceFlags>() {
			public PerformanceFlags createFromParcel(Parcel in) {
				return new PerformanceFlags(in);
			}

			@Override
			public PerformanceFlags[] newArray(int size) {
				return new PerformanceFlags[size];
			}
		};

		@Override
		public int describeContents() {
			return 0;
		}

		@Override
		public void writeToParcel(Parcel out, int flags) {
			out.writeInt(remotefx ? 1 : 0);
			out.writeInt(wallpaper ? 1 : 0);
			out.writeInt(theming ? 1 : 0);
			out.writeInt(fullWindowDrag ? 1 : 0);
			out.writeInt(menuAnimations ? 1 : 0);
			out.writeInt(fontSmoothing ? 1 : 0);
			out.writeInt(desktopComposition ? 1 : 0);
		}
	}

	// Screen Settings class
	public static class ScreenSettings implements Parcelable {
		public static final int FITSCREEN = -2;
		public static final int AUTOMATIC = -1;
		public static final int CUSTOM = 0;
		public static final int PREDEFINED = 1;

		private int resolution;
		private int colors;
		private int width;
		private int height;

		public ScreenSettings() {
			init();
		}

		public ScreenSettings(Parcel parcel) {
			resolution = parcel.readInt();
			colors = parcel.readInt();
			width = parcel.readInt();
			height = parcel.readInt();
		}

		private void init() {
			resolution = AUTOMATIC;
			colors = 16;
			width = 0;
			height = 0;
		}

		public void setResolution(int resolution) {
			this.resolution = resolution;

			if (resolution == AUTOMATIC || resolution == FITSCREEN) {
				width = 0;
				height = 0;
			}
		}

		public void setResolution(String resolution, int width, int height) {
			if (resolution.contains("x")) {
				String[] dimensions = resolution.split("x");
				this.width = Integer.valueOf(dimensions[0]);
				this.height = Integer.valueOf(dimensions[1]);
				this.resolution = PREDEFINED;
			} else if (resolution.equalsIgnoreCase("custom")) {
				this.width = width;
				this.height = height;
				this.resolution = CUSTOM;
			} else if (resolution.equalsIgnoreCase("fitscreen")) {
				this.width = this.height = 0;
				this.resolution = FITSCREEN;
			} else {
				this.width = this.height = 0;
				this.resolution = AUTOMATIC;
			}
		}

		public int getResolution() {
			return resolution;
		}

		public String getResolutionString() {
			if (isPredefined())
				return (width + "x" + height);

			return (isFitScreen() ? "fitscreen" : isAutomatic() ? "automatic"
					: "custom");
		}

		public boolean isPredefined() {
			return (resolution == PREDEFINED);
		}

		public boolean isAutomatic() {
			return (resolution == AUTOMATIC);
		}

		public boolean isFitScreen() {
			return (resolution == FITSCREEN);
		}

		public boolean isCustom() {
			return (resolution == CUSTOM);
		}

		public void setWidth(int width) {
			this.width = width;
		}

		public int getWidth() {
			return width;
		}

		public int getHeight() {
			return height;
		}

		public void setHeight(int height) {
			this.height = height;
		}

		public void setColors(int colors) {
			this.colors = colors;
		}

		public int getColors() {
			return colors;
		}

		public static final Parcelable.Creator<ScreenSettings> CREATOR = new Parcelable.Creator<ScreenSettings>() {
			public ScreenSettings createFromParcel(Parcel in) {
				return new ScreenSettings(in);
			}

			@Override
			public ScreenSettings[] newArray(int size) {
				return new ScreenSettings[size];
			}
		};

		@Override
		public int describeContents() {
			return 0;
		}

		@Override
		public void writeToParcel(Parcel out, int flags) {
			out.writeInt(resolution);
			out.writeInt(colors);
			out.writeInt(width);
			out.writeInt(height);
		}
	}

	public static class DebugSettings implements Parcelable {
		private int debug;

		public DebugSettings() {
			init();
		}

		public DebugSettings(Parcel parcel) {
			debug = parcel.readInt();
		}

		private void init() {
			debug = 0;
		}

		public int getDebugLevel() {
			return debug;
		}

		public void setDebugLevel(int debug) {
			this.debug = debug;			
		}

		public static final Parcelable.Creator<DebugSettings> CREATOR = new Parcelable.Creator<DebugSettings>() {
			public DebugSettings createFromParcel(Parcel in) {
				return new DebugSettings(in);
			}

			@Override
			public DebugSettings[] newArray(int size) {
				return new DebugSettings[size];
			}
		};

		@Override
		public int describeContents() {
			return 0;
		}

		@Override
		public void writeToParcel(Parcel out, int flags) {
			out.writeInt(debug);
		}
	}

	// Session Settings
	public static class AdvancedSettings implements Parcelable {
		private boolean enable3GSettings;
		private ScreenSettings screen3G;
		private PerformanceFlags performance3G;
		private boolean redirectSDCard;
		private int redirectSound;
		private boolean redirectMicrophone;
		private int security;
		private boolean consoleMode;
		private String remoteProgram;
		private String workDir;
		private boolean asyncChannel;
		private boolean asyncTransport;
		private boolean asyncInput;
		private boolean asyncUpdate;

		public AdvancedSettings() {
			init();
		}

		public AdvancedSettings(Parcel parcel) {
			enable3GSettings = (parcel.readInt() == 1) ? true : false;
			screen3G = parcel.readParcelable(ScreenSettings.class
					.getClassLoader());
			performance3G = parcel.readParcelable(PerformanceFlags.class
					.getClassLoader());
			redirectSDCard = (parcel.readInt() == 1) ? true : false;
			redirectSound = parcel.readInt();
			redirectMicrophone = (parcel.readInt() == 1) ? true : false;
			security = parcel.readInt();
			consoleMode = (parcel.readInt() == 1) ? true : false;
			remoteProgram = parcel.readString();
			workDir = parcel.readString();
<<<<<<< HEAD
			asyncChannel = (parcel.readInt() == 1) ? true : false;
			asyncTransport = (parcel.readInt() == 1) ? true : false;
			asyncInput = (parcel.readInt() == 1) ? true : false;
			asyncUpdate = (parcel.readInt() == 1) ? true : false;
=======
>>>>>>> 5c61ac97
		}

		private void init() {
			enable3GSettings = false;
			screen3G = new ScreenSettings();
			performance3G = new PerformanceFlags();
			redirectSDCard = false;
			redirectSound = 0;
			redirectMicrophone = false;
			security = 0;
			consoleMode = false;
			remoteProgram = "";
			workDir = "";
			asyncChannel = true;
			asyncTransport = true;
			asyncInput = true;
			asyncUpdate = true;
		}

		public void setEnable3GSettings(boolean enable3GSettings) {
			this.enable3GSettings = enable3GSettings;
		}

		public boolean getEnable3GSettings() {
			return enable3GSettings;
		}

		public ScreenSettings getScreen3G() {
			return screen3G;
		}

		public void setScreen3G(ScreenSettings screen3G) {
			this.screen3G = screen3G;
		}

		public PerformanceFlags getPerformance3G() {
			return performance3G;
		}

		public void setPerformance3G(PerformanceFlags performance3G) {
			this.performance3G = performance3G;
		}

		public void setRedirectSDCard(boolean redirectSDCard) {
			this.redirectSDCard = redirectSDCard;
		}

		public boolean getRedirectSDCard() {
			return redirectSDCard;
		}

		public void setRedirectSound(int redirect) {
			this.redirectSound = redirect;
		}

		public int getRedirectSound() {
			return redirectSound;
		}

		public void setRedirectMicrophone(boolean redirect) {
			this.redirectMicrophone = redirect;
		}

		public boolean getRedirectMicrophone() {
			return redirectMicrophone;
		}

		public void setSecurity(int security) {
			this.security = security;
		}

		public int getSecurity() {
			return security;
		}

		public void setConsoleMode(boolean consoleMode) {
			this.consoleMode = consoleMode;
		}

		public boolean getConsoleMode() {
			return consoleMode;
		}

		public void setRemoteProgram(String remoteProgram) {
			this.remoteProgram = remoteProgram;
		}

		public String getRemoteProgram() {
			return remoteProgram;
		}

		public void setWorkDir(String workDir) {
			this.workDir = workDir;
		}

		public String getWorkDir() {
			return workDir;
<<<<<<< HEAD
		}		
	
		public boolean getAsyncTransport()
		{
			return asyncTransport;
		}

		public void setAsyncTransport(boolean enabled)
		{
			asyncTransport = enabled;
		}

		public boolean getAsyncUpdate()
		{
			return asyncUpdate;
		}

		public void setAsyncUpdate(boolean enabled)
		{
			asyncUpdate = enabled;
		}

		public boolean getAsyncInput()
		{
			return asyncInput;
		}

		public void setAsyncInput(boolean enabled)
		{
			asyncInput = enabled;
		}

		public void setAsyncChannel(boolean enabled)
		{
			asyncChannel = enabled;
		}

		public boolean getAsyncChannel()
		{
			return asyncChannel;
		}

		public static final Parcelable.Creator<AdvancedSettings> CREATOR = new Parcelable.Creator<AdvancedSettings>()
		{
=======
		}

		public static final Parcelable.Creator<AdvancedSettings> CREATOR = new Parcelable.Creator<AdvancedSettings>() {
>>>>>>> 5c61ac97
			public AdvancedSettings createFromParcel(Parcel in) {
				return new AdvancedSettings(in);
			}

			@Override
			public AdvancedSettings[] newArray(int size) {
				return new AdvancedSettings[size];
			}
		};

		@Override
		public int describeContents() {
			return 0;
		}

		@Override
		public void writeToParcel(Parcel out, int flags) {
			out.writeInt(enable3GSettings ? 1 : 0);
			out.writeParcelable(screen3G, flags);
			out.writeParcelable(performance3G, flags);
			out.writeInt(redirectSDCard ? 1 : 0);
			out.writeInt(redirectSound);
			out.writeInt(redirectMicrophone ? 1 : 0);
			out.writeInt(security);
			out.writeInt(consoleMode ? 1 : 0);
			out.writeString(remoteProgram);
			out.writeString(workDir);
<<<<<<< HEAD
			out.writeInt(asyncChannel ? 1 : 0);
			out.writeInt(asyncTransport ? 1 : 0);
			out.writeInt(asyncInput ? 1 : 0);
			out.writeInt(asyncUpdate ? 1 : 0);
		}		
=======
		}
>>>>>>> 5c61ac97
	}

	protected int type;
	private long id;
	private String label;
	private String username;
	private String password;
	private String domain;

	private ScreenSettings screenSettings;
	private PerformanceFlags performanceFlags;
	private AdvancedSettings advancedSettings;
	private DebugSettings debugSettings;

	private void init() {
		type = TYPE_INVALID;
		id = -1;
		label = "";
		username = "";
		password = "";
		domain = "";

		screenSettings = new ScreenSettings();
		performanceFlags = new PerformanceFlags();
		advancedSettings = new AdvancedSettings();
		debugSettings = new DebugSettings();
	}

	public BookmarkBase(Parcel parcel) {
		type = parcel.readInt();
		id = parcel.readLong();
		label = parcel.readString();
		username = parcel.readString();
		password = parcel.readString();
		domain = parcel.readString();

		screenSettings = parcel.readParcelable(ScreenSettings.class
				.getClassLoader());
		performanceFlags = parcel.readParcelable(PerformanceFlags.class
				.getClassLoader());
		advancedSettings = parcel.readParcelable(AdvancedSettings.class
				.getClassLoader());
		debugSettings = parcel.readParcelable(DebugSettings.class
				.getClassLoader());
	}

	public BookmarkBase() {
		init();
	}

	@SuppressWarnings("unchecked")
	public <T extends BookmarkBase> T get() {
		return (T) this;
	}

	public int getType() {
		return type;
	}

	public void setId(long id) {
		this.id = id;
	}

	public long getId() {
		return id;
	}

	public void setLabel(String label) {
		this.label = label;
	}

	public String getLabel() {
		return label;
	}

	public void setUsername(String username) {
		this.username = username;
	}

	public String getUsername() {
		return username;
	}

	public void setPassword(String password) {
		this.password = password;
	}

	public String getPassword() {
		return password;
	}

	public void setDomain(String domain) {
		this.domain = domain;
	}

	public String getDomain() {
		return domain;
	}

	public void setScreenSettings(ScreenSettings screenSettings) {
		this.screenSettings = screenSettings;
	}

	public ScreenSettings getScreenSettings() {
		return screenSettings;
	}

	public void setPerformanceFlags(PerformanceFlags performanceFlags) {
		this.performanceFlags = performanceFlags;
	}

	public PerformanceFlags getPerformanceFlags() {
		return performanceFlags;
	}

	public void setAdvancedSettings(AdvancedSettings advancedSettings) {
		this.advancedSettings = advancedSettings;
	}

	public AdvancedSettings getAdvancedSettings() {
		return advancedSettings;
	}

	public void setDebugSettings(DebugSettings debugSettings) {
		this.debugSettings = debugSettings;
	}

	public DebugSettings getDebugSettings() {
		return debugSettings;
	}

	public ScreenSettings getActiveScreenSettings() {
		return (GlobalApp.ConnectedTo3G && advancedSettings
				.getEnable3GSettings()) ? advancedSettings.getScreen3G()
				: screenSettings;
	}

	public PerformanceFlags getActivePerformanceFlags() {
		return (GlobalApp.ConnectedTo3G && advancedSettings
				.getEnable3GSettings()) ? advancedSettings.getPerformance3G()
				: performanceFlags;
	}

	public static final Parcelable.Creator<BookmarkBase> CREATOR = new Parcelable.Creator<BookmarkBase>() {
		public BookmarkBase createFromParcel(Parcel in) {
			return new BookmarkBase(in);
		}

		@Override
		public BookmarkBase[] newArray(int size) {
			return new BookmarkBase[size];
		}
	};

	@Override
	public int describeContents() {
		return 0;
	}

	@Override
	public void writeToParcel(Parcel out, int flags) {
		out.writeInt(type);
		out.writeLong(id);
		out.writeString(label);
		out.writeString(username);
		out.writeString(password);
		out.writeString(domain);

		out.writeParcelable(screenSettings, flags);
		out.writeParcelable(performanceFlags, flags);
		out.writeParcelable(advancedSettings, flags);
		out.writeParcelable(debugSettings, flags);
	}

	// write to shared preferences
	public void writeToSharedPreferences(SharedPreferences sharedPrefs) {
		
		Locale locale = Locale.ENGLISH;
		
		SharedPreferences.Editor editor = sharedPrefs.edit();
		editor.clear();
		editor.putString("bookmark.label", label);
		editor.putString("bookmark.username", username);
		editor.putString("bookmark.password", password);
		editor.putString("bookmark.domain", domain);

		editor.putInt("bookmark.colors", screenSettings.getColors());
		editor.putString("bookmark.resolution", screenSettings
				.getResolutionString().toLowerCase(locale));
		editor.putInt("bookmark.width", screenSettings.getWidth());
		editor.putInt("bookmark.height", screenSettings.getHeight());

		editor.putBoolean("bookmark.perf_remotefx",
				performanceFlags.getRemoteFX());
		editor.putBoolean("bookmark.perf_wallpaper",
				performanceFlags.getWallpaper());
		editor.putBoolean("bookmark.perf_font_smoothing",
				performanceFlags.getFontSmoothing());
		editor.putBoolean("bookmark.perf_desktop_composition",
				performanceFlags.getDesktopComposition());
		editor.putBoolean("bookmark.perf_window_dragging",
				performanceFlags.getFullWindowDrag());
		editor.putBoolean("bookmark.perf_menu_animation",
				performanceFlags.getMenuAnimations());
		editor.putBoolean("bookmark.perf_themes", performanceFlags.getTheming());

		editor.putBoolean("bookmark.enable_3g_settings",
				advancedSettings.getEnable3GSettings());

		editor.putInt("bookmark.colors_3g", advancedSettings.getScreen3G()
				.getColors());
		editor.putString("bookmark.resolution_3g", advancedSettings
				.getScreen3G().getResolutionString().toLowerCase(locale));
		editor.putInt("bookmark.width_3g", advancedSettings.getScreen3G()
				.getWidth());
		editor.putInt("bookmark.height_3g", advancedSettings.getScreen3G()
				.getHeight());

		editor.putBoolean("bookmark.perf_remotefx_3g", advancedSettings
				.getPerformance3G().getRemoteFX());
		editor.putBoolean("bookmark.perf_wallpaper_3g", advancedSettings
				.getPerformance3G().getWallpaper());
		editor.putBoolean("bookmark.perf_font_smoothing_3g", advancedSettings
				.getPerformance3G().getFontSmoothing());
		editor.putBoolean("bookmark.perf_desktop_composition_3g",
				advancedSettings.getPerformance3G().getDesktopComposition());
		editor.putBoolean("bookmark.perf_window_dragging_3g", advancedSettings
				.getPerformance3G().getFullWindowDrag());
		editor.putBoolean("bookmark.perf_menu_animation_3g", advancedSettings
				.getPerformance3G().getMenuAnimations());
		editor.putBoolean("bookmark.perf_themes_3g", advancedSettings
				.getPerformance3G().getTheming());

		editor.putBoolean("bookmark.redirect_sdcard",
				advancedSettings.getRedirectSDCard());
		editor.putInt("bookmark.redirect_sound",
				advancedSettings.getRedirectSound());
		editor.putBoolean("bookmark.redirect_microphone",
				advancedSettings.getRedirectMicrophone());
		editor.putInt("bookmark.security", advancedSettings.getSecurity());
		editor.putString("bookmark.remote_program",
				advancedSettings.getRemoteProgram());
		editor.putString("bookmark.work_dir", advancedSettings.getWorkDir());
<<<<<<< HEAD
		editor.putBoolean("bookmark.async_channel", advancedSettings.getAsyncChannel());
		editor.putBoolean("bookmark.async_transport", advancedSettings.getAsyncTransport());
		editor.putBoolean("bookmark.async_input", advancedSettings.getAsyncInput());
		editor.putBoolean("bookmark.async_update", advancedSettings.getAsyncUpdate());
		editor.putBoolean("bookmark.console_mode", advancedSettings.getConsoleMode());
=======
		editor.putBoolean("bookmark.console_mode",
				advancedSettings.getConsoleMode());

		editor.putInt("bookmark.debug_level",
				debugSettings.getDebugLevel());
>>>>>>> 5c61ac97
		
		editor.commit();
	}

	// read from shared preferences
	public void readFromSharedPreferences(SharedPreferences sharedPrefs) {
		label = sharedPrefs.getString("bookmark.label", "");
		username = sharedPrefs.getString("bookmark.username", "");
		password = sharedPrefs.getString("bookmark.password", "");
		domain = sharedPrefs.getString("bookmark.domain", "");

		screenSettings.setColors(sharedPrefs.getInt("bookmark.colors", 16));
<<<<<<< HEAD
		screenSettings.setResolution(sharedPrefs.getString("bookmark.resolution", "automatic"), sharedPrefs.getInt("bookmark.width", 800), sharedPrefs.getInt("bookmark.height", 600));

		performanceFlags.setRemoteFX(sharedPrefs.getBoolean("bookmark.perf_remotefx", false));
		performanceFlags.setWallpaper(sharedPrefs.getBoolean("bookmark.perf_wallpaper", false));
		performanceFlags.setFontSmoothing(sharedPrefs.getBoolean("bookmark.perf_font_smoothing", false));
		performanceFlags.setDesktopComposition(sharedPrefs.getBoolean("bookmark.perf_desktop_composition", false));
		performanceFlags.setFullWindowDrag(sharedPrefs.getBoolean("bookmark.perf_window_dragging", false));
		performanceFlags.setMenuAnimations(sharedPrefs.getBoolean("bookmark.perf_menu_animation", false));
		performanceFlags.setTheming(sharedPrefs.getBoolean("bookmark.perf_themes", false));
		
		advancedSettings.setEnable3GSettings(sharedPrefs.getBoolean("bookmark.enable_3g_settings", false));

		advancedSettings.getScreen3G().setColors(sharedPrefs.getInt("bookmark.colors_3g", 16));
		advancedSettings.getScreen3G().setResolution(sharedPrefs.getString("bookmark.resolution_3g", "automatic"), 
													 sharedPrefs.getInt("bookmark.width_3g", 800), sharedPrefs.getInt("bookmark.height_3g", 600));

		advancedSettings.getPerformance3G().setRemoteFX(sharedPrefs.getBoolean("bookmark.perf_remotefx_3g", false));
		advancedSettings.getPerformance3G().setWallpaper(sharedPrefs.getBoolean("bookmark.perf_wallpaper_3g", false));
		advancedSettings.getPerformance3G().setFontSmoothing(sharedPrefs.getBoolean("bookmark.perf_font_smoothing_3g", false));
		advancedSettings.getPerformance3G().setDesktopComposition(sharedPrefs.getBoolean("bookmark.perf_desktop_composition_3g", false));
		advancedSettings.getPerformance3G().setFullWindowDrag(sharedPrefs.getBoolean("bookmark.perf_window_dragging_3g", false));
		advancedSettings.getPerformance3G().setMenuAnimations(sharedPrefs.getBoolean("bookmark.perf_menu_animation_3g", false));
		advancedSettings.getPerformance3G().setTheming(sharedPrefs.getBoolean("bookmark.perf_themes_3g", false));

		advancedSettings.setRedirectSDCard(sharedPrefs.getBoolean("bookmark.redirect_sdcard", false));
		advancedSettings.setRedirectSound(sharedPrefs.getInt("bookmark.redirect_sound", 0));
		advancedSettings.setRedirectMicrophone(sharedPrefs.getBoolean("bookmark.redirect_microphone", false));
		advancedSettings.setSecurity(sharedPrefs.getInt("bookmark.security", 0));
		advancedSettings.setRemoteProgram(sharedPrefs.getString("bookmark.remote_program", ""));
		advancedSettings.setWorkDir(sharedPrefs.getString("bookmark.work_dir", ""));
		advancedSettings.setAsyncChannel(sharedPrefs.getBoolean("bookmark.async_channel", true));
		advancedSettings.setAsyncTransport(sharedPrefs.getBoolean("bookmark.async_transport", true));
		advancedSettings.setAsyncInput(sharedPrefs.getBoolean("bookmark.async_input", true));
		advancedSettings.setAsyncUpdate(sharedPrefs.getBoolean("bookmark.async_update", true));
		advancedSettings.setConsoleMode(sharedPrefs.getBoolean("bookmark.console_mode", false));
=======
		screenSettings.setResolution(
				sharedPrefs.getString("bookmark.resolution", "automatic"),
				sharedPrefs.getInt("bookmark.width", 800),
				sharedPrefs.getInt("bookmark.height", 600));

		performanceFlags.setRemoteFX(sharedPrefs.getBoolean(
				"bookmark.perf_remotefx", false));
		performanceFlags.setWallpaper(sharedPrefs.getBoolean(
				"bookmark.perf_wallpaper", false));
		performanceFlags.setFontSmoothing(sharedPrefs.getBoolean(
				"bookmark.perf_font_smoothing", false));
		performanceFlags.setDesktopComposition(sharedPrefs.getBoolean(
				"bookmark.perf_desktop_composition", false));
		performanceFlags.setFullWindowDrag(sharedPrefs.getBoolean(
				"bookmark.perf_window_dragging", false));
		performanceFlags.setMenuAnimations(sharedPrefs.getBoolean(
				"bookmark.perf_menu_animation", false));
		performanceFlags.setTheming(sharedPrefs.getBoolean(
				"bookmark.perf_themes", false));

		advancedSettings.setEnable3GSettings(sharedPrefs.getBoolean(
				"bookmark.enable_3g_settings", false));

		advancedSettings.getScreen3G().setColors(
				sharedPrefs.getInt("bookmark.colors_3g", 16));
		advancedSettings.getScreen3G().setResolution(
				sharedPrefs.getString("bookmark.resolution_3g", "automatic"),
				sharedPrefs.getInt("bookmark.width_3g", 800),
				sharedPrefs.getInt("bookmark.height_3g", 600));

		advancedSettings.getPerformance3G().setRemoteFX(
				sharedPrefs.getBoolean("bookmark.perf_remotefx_3g", false));
		advancedSettings.getPerformance3G().setWallpaper(
				sharedPrefs.getBoolean("bookmark.perf_wallpaper_3g", false));
		advancedSettings.getPerformance3G().setFontSmoothing(
				sharedPrefs
						.getBoolean("bookmark.perf_font_smoothing_3g", false));
		advancedSettings.getPerformance3G().setDesktopComposition(
				sharedPrefs.getBoolean("bookmark.perf_desktop_composition_3g",
						false));
		advancedSettings.getPerformance3G().setFullWindowDrag(
				sharedPrefs.getBoolean("bookmark.perf_window_dragging_3g",
						false));
		advancedSettings.getPerformance3G().setMenuAnimations(
				sharedPrefs
						.getBoolean("bookmark.perf_menu_animation_3g", false));
		advancedSettings.getPerformance3G().setTheming(
				sharedPrefs.getBoolean("bookmark.perf_themes_3g", false));

		advancedSettings.setRedirectSDCard(sharedPrefs.getBoolean(
				"bookmark.redirect_sdcard", false));
		advancedSettings.setRedirectSound(sharedPrefs.getInt(
				"bookmark.redirect_sound", 0));
		advancedSettings.setRedirectMicrophone(sharedPrefs.getBoolean(
				"bookmark.redirect_microphone", false));
		advancedSettings
				.setSecurity(sharedPrefs.getInt("bookmark.security", 0));
		advancedSettings.setRemoteProgram(sharedPrefs.getString(
				"bookmark.remote_program", ""));
		advancedSettings.setWorkDir(sharedPrefs.getString("bookmark.work_dir",
				""));
		advancedSettings.setConsoleMode(sharedPrefs.getBoolean(
				"bookmark.console_mode", false));
		
		debugSettings.setDebugLevel(sharedPrefs.getInt("bookmark.debug_level", 0));
>>>>>>> 5c61ac97
	}

	// Cloneable
	public Object clone() {
		try {
			return super.clone();
		} catch (CloneNotSupportedException e) {
			return null;
		}
	}
}<|MERGE_RESOLUTION|>--- conflicted
+++ resolved
@@ -5,7 +5,7 @@
 
    This Source Code Form is subject to the terms of the Mozilla Public License, v. 2.0. 
    If a copy of the MPL was not distributed with this file, You can obtain one at http://mozilla.org/MPL/2.0/.
- */
+*/
 
 package com.freerdp.freerdpcore.domain;
 
@@ -23,7 +23,7 @@
 	public static final int TYPE_QUICKCONNECT = 2;
 	public static final int TYPE_PLACEHOLDER = 3;
 	public static final int TYPE_CUSTOM_BASE = 1000;
-
+	
 	// performance flags
 	public static class PerformanceFlags implements Parcelable {
 		private boolean remotefx;
@@ -33,7 +33,7 @@
 		private boolean menuAnimations;
 		private boolean fontSmoothing;
 		private boolean desktopComposition;
-
+	
 		public PerformanceFlags() {
 			remotefx = false;
 			wallpaper = false;
@@ -43,13 +43,13 @@
 			fontSmoothing = false;
 			desktopComposition = false;
 		}
-
+		
 		public PerformanceFlags(Parcel parcel) {
 			remotefx = (parcel.readInt() == 1) ? true : false;
-			wallpaper = (parcel.readInt() == 1) ? true : false;
-			theming = (parcel.readInt() == 1) ? true : false;
-			fullWindowDrag = (parcel.readInt() == 1) ? true : false;
-			menuAnimations = (parcel.readInt() == 1) ? true : false;
+			wallpaper = (parcel.readInt() == 1) ? true : false;			
+			theming = (parcel.readInt() == 1) ? true : false;			
+			fullWindowDrag = (parcel.readInt() == 1) ? true : false;			
+			menuAnimations = (parcel.readInt() == 1) ? true : false;			
 			fontSmoothing = (parcel.readInt() == 1) ? true : false;
 			desktopComposition = (parcel.readInt() == 1) ? true : false;
 		}
@@ -57,7 +57,7 @@
 		public boolean getRemoteFX() {
 			return remotefx;
 		}
-
+		
 		public void setRemoteFX(boolean remotefx) {
 			this.remotefx = remotefx;
 		}
@@ -65,15 +65,15 @@
 		public boolean getWallpaper() {
 			return wallpaper;
 		}
-
+		
 		public void setWallpaper(boolean wallpaper) {
 			this.wallpaper = wallpaper;
 		}
-
+	
 		public boolean getTheming() {
 			return theming;
 		}
-
+		
 		public void setTheming(boolean theming) {
 			this.theming = theming;
 		}
@@ -81,7 +81,7 @@
 		public boolean getFullWindowDrag() {
 			return fullWindowDrag;
 		}
-
+		
 		public void setFullWindowDrag(boolean fullWindowDrag) {
 			this.fullWindowDrag = fullWindowDrag;
 		}
@@ -89,7 +89,7 @@
 		public boolean getMenuAnimations() {
 			return menuAnimations;
 		}
-
+		
 		public void setMenuAnimations(boolean menuAnimations) {
 			this.menuAnimations = menuAnimations;
 		}
@@ -97,15 +97,15 @@
 		public boolean getFontSmoothing() {
 			return fontSmoothing;
 		}
-
+		
 		public void setFontSmoothing(boolean fontSmoothing) {
 			this.fontSmoothing = fontSmoothing;
 		}
-
+		
 		public boolean getDesktopComposition() {
 			return desktopComposition;
 		}
-
+		
 		public void setDesktopComposition(boolean desktopComposition) {
 			this.desktopComposition = desktopComposition;
 		}
@@ -129,13 +129,13 @@
 		@Override
 		public void writeToParcel(Parcel out, int flags) {
 			out.writeInt(remotefx ? 1 : 0);
-			out.writeInt(wallpaper ? 1 : 0);
-			out.writeInt(theming ? 1 : 0);
-			out.writeInt(fullWindowDrag ? 1 : 0);
-			out.writeInt(menuAnimations ? 1 : 0);
+			out.writeInt(wallpaper ? 1 : 0);		
+			out.writeInt(theming ? 1 : 0);		
+			out.writeInt(fullWindowDrag ? 1 : 0);		
+			out.writeInt(menuAnimations ? 1 : 0);		
 			out.writeInt(fontSmoothing ? 1 : 0);
 			out.writeInt(desktopComposition ? 1 : 0);
-		}
+		}		
 	}
 
 	// Screen Settings class
@@ -144,7 +144,7 @@
 		public static final int AUTOMATIC = -1;
 		public static final int CUSTOM = 0;
 		public static final int PREDEFINED = 1;
-
+		
 		private int resolution;
 		private int colors;
 		private int width;
@@ -160,23 +160,23 @@
 			width = parcel.readInt();
 			height = parcel.readInt();
 		}
-
+				
 		private void init() {
 			resolution = AUTOMATIC;
 			colors = 16;
 			width = 0;
 			height = 0;
 		}
-
+		
 		public void setResolution(int resolution) {
 			this.resolution = resolution;
-
+			
 			if (resolution == AUTOMATIC || resolution == FITSCREEN) {
 				width = 0;
 				height = 0;
 			}
 		}
-
+		
 		public void setResolution(String resolution, int width, int height) {
 			if (resolution.contains("x")) {
 				String[] dimensions = resolution.split("x");
@@ -184,8 +184,8 @@
 				this.height = Integer.valueOf(dimensions[1]);
 				this.resolution = PREDEFINED;
 			} else if (resolution.equalsIgnoreCase("custom")) {
-				this.width = width;
-				this.height = height;
+				this.width = width;				
+				this.height = height;				
 				this.resolution = CUSTOM;
 			} else if (resolution.equalsIgnoreCase("fitscreen")) {
 				this.width = this.height = 0;
@@ -199,7 +199,7 @@
 		public int getResolution() {
 			return resolution;
 		}
-
+		
 		public String getResolutionString() {
 			if (isPredefined())
 				return (width + "x" + height);
@@ -209,9 +209,9 @@
 		}
 
 		public boolean isPredefined() {
-			return (resolution == PREDEFINED);
-		}
-
+			return (resolution == PREDEFINED);			
+		}
+		
 		public boolean isAutomatic() {
 			return (resolution == AUTOMATIC);
 		}
@@ -227,27 +227,27 @@
 		public void setWidth(int width) {
 			this.width = width;
 		}
-
+		
 		public int getWidth() {
 			return width;
 		}
-
+		
 		public int getHeight() {
 			return height;
 		}
-
+		
 		public void setHeight(int height) {
 			this.height = height;
 		}
-
+		
 		public void setColors(int colors) {
 			this.colors = colors;
 		}
-
+		
 		public int getColors() {
 			return colors;
 		}
-
+	
 		public static final Parcelable.Creator<ScreenSettings> CREATOR = new Parcelable.Creator<ScreenSettings>() {
 			public ScreenSettings createFromParcel(Parcel in) {
 				return new ScreenSettings(in);
@@ -270,16 +270,16 @@
 			out.writeInt(colors);
 			out.writeInt(width);
 			out.writeInt(height);
-		}
-	}
-
+		}		
+	}
+	
 	public static class DebugSettings implements Parcelable {
 		private int debug;
-
+	
 		public DebugSettings() {
 			init();
 		}
-
+	// Session Settings
 		public DebugSettings(Parcel parcel) {
 			debug = parcel.readInt();
 		}
@@ -330,10 +330,6 @@
 		private boolean consoleMode;
 		private String remoteProgram;
 		private String workDir;
-		private boolean asyncChannel;
-		private boolean asyncTransport;
-		private boolean asyncInput;
-		private boolean asyncUpdate;
 
 		public AdvancedSettings() {
 			init();
@@ -351,16 +347,9 @@
 			security = parcel.readInt();
 			consoleMode = (parcel.readInt() == 1) ? true : false;
 			remoteProgram = parcel.readString();
-			workDir = parcel.readString();
-<<<<<<< HEAD
-			asyncChannel = (parcel.readInt() == 1) ? true : false;
-			asyncTransport = (parcel.readInt() == 1) ? true : false;
-			asyncInput = (parcel.readInt() == 1) ? true : false;
-			asyncUpdate = (parcel.readInt() == 1) ? true : false;
-=======
->>>>>>> 5c61ac97
-		}
-
+			workDir = parcel.readString();			
+		}
+				
 		private void init() {
 			enable3GSettings = false;
 			screen3G = new ScreenSettings();
@@ -372,16 +361,12 @@
 			consoleMode = false;
 			remoteProgram = "";
 			workDir = "";
-			asyncChannel = true;
-			asyncTransport = true;
-			asyncInput = true;
-			asyncUpdate = true;
-		}
-
+		}
+		
 		public void setEnable3GSettings(boolean enable3GSettings) {
 			this.enable3GSettings = enable3GSettings;
 		}
-
+		
 		public boolean getEnable3GSettings() {
 			return enable3GSettings;
 		}
@@ -389,123 +374,76 @@
 		public ScreenSettings getScreen3G() {
 			return screen3G;
 		}
-
+		
 		public void setScreen3G(ScreenSettings screen3G) {
-			this.screen3G = screen3G;
+			this.screen3G = screen3G; 
 		}
 
 		public PerformanceFlags getPerformance3G() {
 			return performance3G;
 		}
-
+		
 		public void setPerformance3G(PerformanceFlags performance3G) {
-			this.performance3G = performance3G;
+			this.performance3G = performance3G; 
 		}
 
 		public void setRedirectSDCard(boolean redirectSDCard) {
 			this.redirectSDCard = redirectSDCard;
 		}
-
+		
 		public boolean getRedirectSDCard() {
 			return redirectSDCard;
 		}
-
+		
 		public void setRedirectSound(int redirect) {
 			this.redirectSound = redirect;
 		}
-
+		
 		public int getRedirectSound() {
 			return redirectSound;
 		}
-
+		
 		public void setRedirectMicrophone(boolean redirect) {
 			this.redirectMicrophone = redirect;
 		}
-
+		
 		public boolean getRedirectMicrophone() {
 			return redirectMicrophone;
 		}
-
+		
 		public void setSecurity(int security) {
 			this.security = security;
 		}
-
+		
 		public int getSecurity() {
 			return security;
 		}
-
+		
 		public void setConsoleMode(boolean consoleMode) {
 			this.consoleMode = consoleMode;
 		}
-
+		
 		public boolean getConsoleMode() {
 			return consoleMode;
 		}
-
+		
 		public void setRemoteProgram(String remoteProgram) {
 			this.remoteProgram = remoteProgram;
 		}
-
+		
 		public String getRemoteProgram() {
 			return remoteProgram;
 		}
-
+		
 		public void setWorkDir(String workDir) {
 			this.workDir = workDir;
 		}
-
+		
 		public String getWorkDir() {
 			return workDir;
-<<<<<<< HEAD
 		}		
-	
-		public boolean getAsyncTransport()
-		{
-			return asyncTransport;
-		}
-
-		public void setAsyncTransport(boolean enabled)
-		{
-			asyncTransport = enabled;
-		}
-
-		public boolean getAsyncUpdate()
-		{
-			return asyncUpdate;
-		}
-
-		public void setAsyncUpdate(boolean enabled)
-		{
-			asyncUpdate = enabled;
-		}
-
-		public boolean getAsyncInput()
-		{
-			return asyncInput;
-		}
-
-		public void setAsyncInput(boolean enabled)
-		{
-			asyncInput = enabled;
-		}
-
-		public void setAsyncChannel(boolean enabled)
-		{
-			asyncChannel = enabled;
-		}
-
-		public boolean getAsyncChannel()
-		{
-			return asyncChannel;
-		}
-
-		public static final Parcelable.Creator<AdvancedSettings> CREATOR = new Parcelable.Creator<AdvancedSettings>()
-		{
-=======
-		}
-
+		
 		public static final Parcelable.Creator<AdvancedSettings> CREATOR = new Parcelable.Creator<AdvancedSettings>() {
->>>>>>> 5c61ac97
 			public AdvancedSettings createFromParcel(Parcel in) {
 				return new AdvancedSettings(in);
 			}
@@ -529,23 +467,15 @@
 			out.writeInt(redirectSDCard ? 1 : 0);
 			out.writeInt(redirectSound);
 			out.writeInt(redirectMicrophone ? 1 : 0);
-			out.writeInt(security);
-			out.writeInt(consoleMode ? 1 : 0);
+			out.writeInt(security);		
+			out.writeInt(consoleMode ? 1 : 0);		
 			out.writeString(remoteProgram);
 			out.writeString(workDir);
-<<<<<<< HEAD
-			out.writeInt(asyncChannel ? 1 : 0);
-			out.writeInt(asyncTransport ? 1 : 0);
-			out.writeInt(asyncInput ? 1 : 0);
-			out.writeInt(asyncUpdate ? 1 : 0);
 		}		
-=======
-		}
->>>>>>> 5c61ac97
-	}
-
-	protected int type;
-	private long id;
+	}
+	
+	protected int  type;
+	private long   id;
 	private String label;
 	private String username;
 	private String password;
@@ -555,21 +485,21 @@
 	private PerformanceFlags performanceFlags;
 	private AdvancedSettings advancedSettings;
 	private DebugSettings debugSettings;
-
+	
 	private void init() {
 		type = TYPE_INVALID;
 		id = -1;
 		label = "";
 		username = "";
 		password = "";
-		domain = "";
-
+		domain  = "";
+		
 		screenSettings = new ScreenSettings();
 		performanceFlags = new PerformanceFlags();
 		advancedSettings = new AdvancedSettings();
 		debugSettings = new DebugSettings();
 	}
-
+	
 	public BookmarkBase(Parcel parcel) {
 		type = parcel.readInt();
 		id = parcel.readLong();
@@ -587,7 +517,7 @@
 		debugSettings = parcel.readParcelable(DebugSettings.class
 				.getClassLoader());
 	}
-
+		
 	public BookmarkBase() {
 		init();
 	}
@@ -600,47 +530,47 @@
 	public int getType() {
 		return type;
 	}
-
+	
 	public void setId(long id) {
 		this.id = id;
 	}
-
+	
 	public long getId() {
 		return id;
 	}
-
+	
 	public void setLabel(String label) {
 		this.label = label;
 	}
-
+	
 	public String getLabel() {
 		return label;
 	}
-
+	
 	public void setUsername(String username) {
 		this.username = username;
 	}
-
+	
 	public String getUsername() {
 		return username;
 	}
-
+	
 	public void setPassword(String password) {
 		this.password = password;
 	}
-
+	
 	public String getPassword() {
 		return password;
 	}
-
+	
 	public void setDomain(String domain) {
 		this.domain = domain;
 	}
-
+	
 	public String getDomain() {
 		return domain;
 	}
-
+	
 	public void setScreenSettings(ScreenSettings screenSettings) {
 		this.screenSettings = screenSettings;
 	}
@@ -652,11 +582,11 @@
 	public void setPerformanceFlags(PerformanceFlags performanceFlags) {
 		this.performanceFlags = performanceFlags;
 	}
-
+	
 	public PerformanceFlags getPerformanceFlags() {
 		return performanceFlags;
 	}
-
+	
 	public void setAdvancedSettings(AdvancedSettings advancedSettings) {
 		this.advancedSettings = advancedSettings;
 	}
@@ -664,11 +594,11 @@
 	public AdvancedSettings getAdvancedSettings() {
 		return advancedSettings;
 	}
-
+	
 	public void setDebugSettings(DebugSettings debugSettings) {
 		this.debugSettings = debugSettings;
 	}
-
+	
 	public DebugSettings getDebugSettings() {
 		return debugSettings;
 	}
@@ -695,7 +625,7 @@
 			return new BookmarkBase[size];
 		}
 	};
-
+	
 	@Override
 	public int describeContents() {
 		return 0;
@@ -747,7 +677,7 @@
 		editor.putBoolean("bookmark.perf_menu_animation",
 				performanceFlags.getMenuAnimations());
 		editor.putBoolean("bookmark.perf_themes", performanceFlags.getTheming());
-
+		
 		editor.putBoolean("bookmark.enable_3g_settings",
 				advancedSettings.getEnable3GSettings());
 
@@ -785,19 +715,15 @@
 		editor.putString("bookmark.remote_program",
 				advancedSettings.getRemoteProgram());
 		editor.putString("bookmark.work_dir", advancedSettings.getWorkDir());
-<<<<<<< HEAD
 		editor.putBoolean("bookmark.async_channel", advancedSettings.getAsyncChannel());
 		editor.putBoolean("bookmark.async_transport", advancedSettings.getAsyncTransport());
 		editor.putBoolean("bookmark.async_input", advancedSettings.getAsyncInput());
 		editor.putBoolean("bookmark.async_update", advancedSettings.getAsyncUpdate());
-		editor.putBoolean("bookmark.console_mode", advancedSettings.getConsoleMode());
-=======
 		editor.putBoolean("bookmark.console_mode",
 				advancedSettings.getConsoleMode());
 
 		editor.putInt("bookmark.debug_level",
 				debugSettings.getDebugLevel());
->>>>>>> 5c61ac97
 		
 		editor.commit();
 	}
@@ -810,43 +736,6 @@
 		domain = sharedPrefs.getString("bookmark.domain", "");
 
 		screenSettings.setColors(sharedPrefs.getInt("bookmark.colors", 16));
-<<<<<<< HEAD
-		screenSettings.setResolution(sharedPrefs.getString("bookmark.resolution", "automatic"), sharedPrefs.getInt("bookmark.width", 800), sharedPrefs.getInt("bookmark.height", 600));
-
-		performanceFlags.setRemoteFX(sharedPrefs.getBoolean("bookmark.perf_remotefx", false));
-		performanceFlags.setWallpaper(sharedPrefs.getBoolean("bookmark.perf_wallpaper", false));
-		performanceFlags.setFontSmoothing(sharedPrefs.getBoolean("bookmark.perf_font_smoothing", false));
-		performanceFlags.setDesktopComposition(sharedPrefs.getBoolean("bookmark.perf_desktop_composition", false));
-		performanceFlags.setFullWindowDrag(sharedPrefs.getBoolean("bookmark.perf_window_dragging", false));
-		performanceFlags.setMenuAnimations(sharedPrefs.getBoolean("bookmark.perf_menu_animation", false));
-		performanceFlags.setTheming(sharedPrefs.getBoolean("bookmark.perf_themes", false));
-		
-		advancedSettings.setEnable3GSettings(sharedPrefs.getBoolean("bookmark.enable_3g_settings", false));
-
-		advancedSettings.getScreen3G().setColors(sharedPrefs.getInt("bookmark.colors_3g", 16));
-		advancedSettings.getScreen3G().setResolution(sharedPrefs.getString("bookmark.resolution_3g", "automatic"), 
-													 sharedPrefs.getInt("bookmark.width_3g", 800), sharedPrefs.getInt("bookmark.height_3g", 600));
-
-		advancedSettings.getPerformance3G().setRemoteFX(sharedPrefs.getBoolean("bookmark.perf_remotefx_3g", false));
-		advancedSettings.getPerformance3G().setWallpaper(sharedPrefs.getBoolean("bookmark.perf_wallpaper_3g", false));
-		advancedSettings.getPerformance3G().setFontSmoothing(sharedPrefs.getBoolean("bookmark.perf_font_smoothing_3g", false));
-		advancedSettings.getPerformance3G().setDesktopComposition(sharedPrefs.getBoolean("bookmark.perf_desktop_composition_3g", false));
-		advancedSettings.getPerformance3G().setFullWindowDrag(sharedPrefs.getBoolean("bookmark.perf_window_dragging_3g", false));
-		advancedSettings.getPerformance3G().setMenuAnimations(sharedPrefs.getBoolean("bookmark.perf_menu_animation_3g", false));
-		advancedSettings.getPerformance3G().setTheming(sharedPrefs.getBoolean("bookmark.perf_themes_3g", false));
-
-		advancedSettings.setRedirectSDCard(sharedPrefs.getBoolean("bookmark.redirect_sdcard", false));
-		advancedSettings.setRedirectSound(sharedPrefs.getInt("bookmark.redirect_sound", 0));
-		advancedSettings.setRedirectMicrophone(sharedPrefs.getBoolean("bookmark.redirect_microphone", false));
-		advancedSettings.setSecurity(sharedPrefs.getInt("bookmark.security", 0));
-		advancedSettings.setRemoteProgram(sharedPrefs.getString("bookmark.remote_program", ""));
-		advancedSettings.setWorkDir(sharedPrefs.getString("bookmark.work_dir", ""));
-		advancedSettings.setAsyncChannel(sharedPrefs.getBoolean("bookmark.async_channel", true));
-		advancedSettings.setAsyncTransport(sharedPrefs.getBoolean("bookmark.async_transport", true));
-		advancedSettings.setAsyncInput(sharedPrefs.getBoolean("bookmark.async_input", true));
-		advancedSettings.setAsyncUpdate(sharedPrefs.getBoolean("bookmark.async_update", true));
-		advancedSettings.setConsoleMode(sharedPrefs.getBoolean("bookmark.console_mode", false));
-=======
 		screenSettings.setResolution(
 				sharedPrefs.getString("bookmark.resolution", "automatic"),
 				sharedPrefs.getInt("bookmark.width", 800),
@@ -866,7 +755,7 @@
 				"bookmark.perf_menu_animation", false));
 		performanceFlags.setTheming(sharedPrefs.getBoolean(
 				"bookmark.perf_themes", false));
-
+		
 		advancedSettings.setEnable3GSettings(sharedPrefs.getBoolean(
 				"bookmark.enable_3g_settings", false));
 
@@ -896,29 +785,24 @@
 		advancedSettings.getPerformance3G().setTheming(
 				sharedPrefs.getBoolean("bookmark.perf_themes_3g", false));
 
-		advancedSettings.setRedirectSDCard(sharedPrefs.getBoolean(
-				"bookmark.redirect_sdcard", false));
-		advancedSettings.setRedirectSound(sharedPrefs.getInt(
-				"bookmark.redirect_sound", 0));
-		advancedSettings.setRedirectMicrophone(sharedPrefs.getBoolean(
-				"bookmark.redirect_microphone", false));
-		advancedSettings
-				.setSecurity(sharedPrefs.getInt("bookmark.security", 0));
-		advancedSettings.setRemoteProgram(sharedPrefs.getString(
-				"bookmark.remote_program", ""));
-		advancedSettings.setWorkDir(sharedPrefs.getString("bookmark.work_dir",
-				""));
-		advancedSettings.setConsoleMode(sharedPrefs.getBoolean(
-				"bookmark.console_mode", false));
-		
+		advancedSettings.setRedirectSDCard(sharedPrefs.getBoolean("bookmark.redirect_sdcard", false));
+		advancedSettings.setRedirectSound(sharedPrefs.getInt("bookmark.redirect_sound", 0));
+		advancedSettings.setRedirectMicrophone(sharedPrefs.getBoolean("bookmark.redirect_microphone", false));
+		advancedSettings.setSecurity(sharedPrefs.getInt("bookmark.security", 0));
+		advancedSettings.setRemoteProgram(sharedPrefs.getString("bookmark.remote_program", ""));
+		advancedSettings.setWorkDir(sharedPrefs.getString("bookmark.work_dir", ""));
+		advancedSettings.setAsyncChannel(sharedPrefs.getBoolean("bookmark.async_channel", true));
+		advancedSettings.setAsyncTransport(sharedPrefs.getBoolean("bookmark.async_transport", true));
+		advancedSettings.setAsyncInput(sharedPrefs.getBoolean("bookmark.async_input", true));
+		advancedSettings.setAsyncUpdate(sharedPrefs.getBoolean("bookmark.async_update", true));
+		advancedSettings.setConsoleMode(sharedPrefs.getBoolean("bookmark.console_mode", false));
 		debugSettings.setDebugLevel(sharedPrefs.getInt("bookmark.debug_level", 0));
->>>>>>> 5c61ac97
 	}
 
 	// Cloneable
 	public Object clone() {
 		try {
-			return super.clone();
+			return super.clone();					
 		} catch (CloneNotSupportedException e) {
 			return null;
 		}
