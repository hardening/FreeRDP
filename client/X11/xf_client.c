--- conflicted
+++ resolved
@@ -801,23 +801,17 @@
 		/* Check --authonly has a username and password. */
 		if (!settings->Username)
 		{
-			WLog_INFO(TAG,  "--authonly, but no -u username. Please provide one.");
+			WLog_INFO(TAG, "--authonly, but no -u username. Please provide one.");
 			return FALSE;
 		}
 
 		if (!settings->Password)
 		{
-			WLog_INFO(TAG,  "--authonly, but no -p password. Please provide one.");
+			WLog_INFO(TAG, "--authonly, but no -p password. Please provide one.");
 			return FALSE;
 		}
-<<<<<<< HEAD
-
-		DEBUG_WARN("Authentication only. Don't connect to X.\n");
-=======
-		WLog_INFO(TAG,  "Authentication only. Don't connect to X.");
->>>>>>> 8e93a6d9
-		/* Avoid XWindows initialization and configuration below. */
-		return TRUE;
+
+		WLog_INFO(TAG, "Authentication only. Don't connect to X.");
 	}
 
 	xfc->_NET_WM_ICON = XInternAtom(xfc->display, "_NET_WM_ICON", False);
