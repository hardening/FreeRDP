/**
 * FreeRDP: A Remote Desktop Protocol Implementation
 * X11 Client Interface
 *
 * Copyright 2013 Marc-Andre Moreau <marcandre.moreau@gmail.com>
 * Copyright 2013 Corey Clayton <can.of.tuna@gmail.com>
 * Copyright 2014 Thincast Technologies GmbH
 * Copyright 2014 Norbert Federa <norbert.federa@thincast.com>
 *
 * Licensed under the Apache License, Version 2.0 (the "License");
 * you may not use this file except in compliance with the License.
 * You may obtain a copy of the License at
 *
 *     http://www.apache.org/licenses/LICENSE-2.0
 *
 * Unless required by applicable law or agreed to in writing, software
 * distributed under the License is distributed on an "AS IS" BASIS,
 * WITHOUT WARRANTIES OR CONDITIONS OF ANY KIND, either express or implied.
 * See the License for the specific language governing permissions and
 * limitations under the License.
 */

#ifdef HAVE_CONFIG_H
#include "config.h"
#endif

#include <assert.h>

#include <X11/Xlib.h>
#include <X11/Xutil.h>

#ifdef WITH_XRENDER
#include <X11/extensions/Xrender.h>
#include <math.h>
#endif

#ifdef WITH_XI
#include <X11/extensions/XInput2.h>
#endif

#ifdef WITH_XCURSOR
#include <X11/Xcursor/Xcursor.h>
#endif

#ifdef WITH_XINERAMA
#include <X11/extensions/Xinerama.h>
#endif

#ifdef WITH_XI
#include <X11/extensions/XInput2.h>
#endif

#include <X11/XKBlib.h>

#include <errno.h>
#include <stdio.h>
#include <stdlib.h>
#include <locale.h>
#include <unistd.h>
#include <string.h>
#include <termios.h>
#include <pthread.h>
#include <sys/wait.h>
#include <sys/types.h>
#include <sys/select.h>

#include <freerdp/freerdp.h>
#include <freerdp/constants.h>
#include <freerdp/codec/nsc.h>
#include <freerdp/codec/rfx.h>
#include <freerdp/codec/color.h>
#include <freerdp/codec/bitmap.h>

#include <freerdp/utils/signal.h>
#include <freerdp/utils/passphrase.h>
#include <freerdp/client/cliprdr.h>
#include <freerdp/client/channels.h>

#include <freerdp/client/file.h>
#include <freerdp/client/cmdline.h>

#include <winpr/crt.h>
#include <winpr/synch.h>
#include <winpr/file.h>
#include <winpr/print.h>
#include <X11/XKBlib.h>

#include "xf_gdi.h"
#include "xf_rail.h"
#include "xf_tsmf.h"
#include "xf_event.h"
#include "xf_input.h"
#include "xf_cliprdr.h"
#include "xf_monitor.h"
#include "xf_graphics.h"
#include "xf_keyboard.h"
#include "xf_input.h"
#include "xf_channels.h"
#include "xfreerdp.h"

#include <freerdp/log.h>
#define TAG CLIENT_TAG("x11")

static const size_t password_size = 512;

#ifdef WITH_XRENDER
static void xf_draw_screen_scaled(xfContext* xfc, int x, int y, int w, int h)
{
	XTransform transform;
	Picture windowPicture;
	Picture primaryPicture;
	XRenderPictureAttributes pa;
	XRenderPictFormat *picFormat;
	double xScalingFactor;
	double yScalingFactor;
	int x2;
	int y2;

	if (xfc->scaledWidth <= 0 || xfc->scaledHeight <= 0)
	{
		WLog_ERR(TAG,  "the current window dimensions are invalid");
		return;
	}

	if (xfc->width <= 0 || xfc->height <= 0)
	{
		WLog_ERR(TAG,  "the window dimensions are invalid");
		return;
	}

	xScalingFactor = xfc->width / (double)xfc->scaledWidth;
	yScalingFactor = xfc->height / (double)xfc->scaledHeight;

	XSetFillStyle(xfc->display, xfc->gc, FillSolid);
	XSetForeground(xfc->display, xfc->gc, 0);

	/* Black out possible space between desktop and window borders */
	{
		XRectangle box1 = { 0, 0, xfc->window->width, xfc->window->height };
		XRectangle box2 = { xfc->offset_x, xfc->offset_y, xfc->scaledWidth, xfc->scaledHeight };
		Region reg1 = XCreateRegion();
		Region reg2 = XCreateRegion();

		XUnionRectWithRegion( &box1, reg1, reg1);
		XUnionRectWithRegion( &box2, reg2, reg2);

		if (XSubtractRegion(reg1, reg2, reg1) && !XEmptyRegion(reg1))
		{
			XSetRegion( xfc->display, xfc->gc, reg1);
			XFillRectangle(xfc->display, xfc->window->handle, xfc->gc, 0, 0, xfc->window->width, xfc->window->height);
			XSetClipMask(xfc->display, xfc->gc, None);
		}

		XDestroyRegion(reg1);
		XDestroyRegion(reg2);
	}

	picFormat = XRenderFindVisualFormat(xfc->display, xfc->visual);

	pa.subwindow_mode = IncludeInferiors;
	primaryPicture = XRenderCreatePicture(xfc->display, xfc->primary, picFormat, CPSubwindowMode, &pa);
	windowPicture = XRenderCreatePicture(xfc->display, xfc->window->handle, picFormat, CPSubwindowMode, &pa);

	XRenderSetPictureFilter(xfc->display, primaryPicture, FilterBilinear, 0, 0);

	transform.matrix[0][0] = XDoubleToFixed(xScalingFactor);
	transform.matrix[0][1] = XDoubleToFixed(0.0);
	transform.matrix[0][2] = XDoubleToFixed(0.0);
	transform.matrix[1][0] = XDoubleToFixed(0.0);
	transform.matrix[1][1] = XDoubleToFixed(yScalingFactor);
	transform.matrix[1][2] = XDoubleToFixed(0.0);
	transform.matrix[2][0] = XDoubleToFixed(0.0);
	transform.matrix[2][1] = XDoubleToFixed(0.0);
	transform.matrix[2][2] = XDoubleToFixed(1.0);

	/* calculate and fix up scaled coordinates */
	x2 = x + w;
	y2 = y + h;
	x = floor(x / xScalingFactor) - 1;
	y = floor(y / yScalingFactor) - 1;
	w = ceil(x2 / xScalingFactor) + 1 - x;
	h = ceil(y2 / yScalingFactor) + 1 - y;

	XRenderSetPictureTransform(xfc->display, primaryPicture, &transform);
	XRenderComposite(xfc->display, PictOpSrc, primaryPicture, 0, windowPicture, x, y, 0, 0, xfc->offset_x + x, xfc->offset_y + y, w, h);
	XRenderFreePicture(xfc->display, primaryPicture);
	XRenderFreePicture(xfc->display, windowPicture);
}

BOOL xf_picture_transform_required(xfContext* xfc)
{
	if (xfc->offset_x || xfc->offset_y ||
	    xfc->scaledWidth != xfc->width ||
	    xfc->scaledHeight != xfc->height)
	{
		return TRUE;
	}
	return FALSE;
}
#endif /* WITH_XRENDER defined */

void xf_draw_screen(xfContext* xfc, int x, int y, int w, int h)
{
	if (w == 0 || h == 0)
	{
		WLog_WARN(TAG,  "invalid width and/or height specified: w=%d h=%d", w, h);
		return;
	}

#ifdef WITH_XRENDER
	if (xf_picture_transform_required(xfc)) {
		xf_draw_screen_scaled(xfc, x, y, w, h);
		return;
	}
#endif
	XCopyArea(xfc->display, xfc->primary, xfc->window->handle, xfc->gc, x, y, w, h, x, y);
}

static void xf_desktop_resize(rdpContext* context)
{
	rdpSettings* settings;
	xfContext* xfc = (xfContext*) context;
	settings = xfc->settings;

	if (xfc->primary)
	{
		BOOL same = (xfc->primary == xfc->drawing) ? TRUE : FALSE;
		XFreePixmap(xfc->display, xfc->primary);
		xfc->primary = XCreatePixmap(xfc->display, xfc->drawable, xfc->width, xfc->height, xfc->depth);
		if (same)
				xfc->drawing = xfc->primary;
	}

#ifdef WITH_XRENDER
	if (!xfc->settings->SmartSizing)
	{
		xfc->scaledWidth = xfc->width;
		xfc->scaledHeight = xfc->height;
	}
#endif

	if (!xfc->fullscreen)
	{
		if (xfc->window)
			xf_ResizeDesktopWindow(xfc, xfc->window, settings->DesktopWidth, settings->DesktopHeight);
	}
	else
	{
		XSetFunction(xfc->display, xfc->gc, GXcopy);
		XSetFillStyle(xfc->display, xfc->gc, FillSolid);
		XSetForeground(xfc->display, xfc->gc, 0);
		XFillRectangle(xfc->display, xfc->drawable, xfc->gc, 0, 0, xfc->window->width, xfc->window->height);
	}
}

void xf_sw_begin_paint(rdpContext* context)
{
	rdpGdi* gdi = context->gdi;
	gdi->primary->hdc->hwnd->invalid->null = 1;
	gdi->primary->hdc->hwnd->ninvalid = 0;
}

void xf_sw_end_paint(rdpContext* context)
{
	int i;
	INT32 x, y;
	UINT32 w, h;
	int ninvalid;
	HGDI_RGN cinvalid;
	xfContext* xfc = (xfContext*) context;
	rdpGdi* gdi = context->gdi;

	x = gdi->primary->hdc->hwnd->invalid->x;
	y = gdi->primary->hdc->hwnd->invalid->y;
	w = gdi->primary->hdc->hwnd->invalid->w;
	h = gdi->primary->hdc->hwnd->invalid->h;

	ninvalid = gdi->primary->hdc->hwnd->ninvalid;
	cinvalid = gdi->primary->hdc->hwnd->cinvalid;

	if (!xfc->remote_app)
	{
		if (!xfc->complex_regions)
		{
			if (gdi->primary->hdc->hwnd->invalid->null)
				return;

			xf_lock_x11(xfc, FALSE);

			XPutImage(xfc->display, xfc->primary, xfc->gc, xfc->image, x, y, x, y, w, h);

			xf_draw_screen(xfc, x, y, w, h);

			xf_unlock_x11(xfc, FALSE);
		}
		else
		{
			if (gdi->primary->hdc->hwnd->ninvalid < 1)
				return;

			xf_lock_x11(xfc, FALSE);

			for (i = 0; i < ninvalid; i++)
			{
				x = cinvalid[i].x;
				y = cinvalid[i].y;
				w = cinvalid[i].w;
				h = cinvalid[i].h;

				XPutImage(xfc->display, xfc->primary, xfc->gc, xfc->image, x, y, x, y, w, h);

				xf_draw_screen(xfc, x, y, w, h);
			}

			XFlush(xfc->display);

			xf_unlock_x11(xfc, FALSE);
		}
	}
	else
	{
		if (gdi->primary->hdc->hwnd->invalid->null)
			return;

		xf_lock_x11(xfc, FALSE);

		xf_rail_paint(xfc, x, y, x + w - 1, y + h - 1);

		xf_unlock_x11(xfc, FALSE);
	}
}

void xf_sw_desktop_resize(rdpContext* context)
{
	rdpGdi* gdi = context->gdi;
	xfContext* xfc = (xfContext*) context;

	xf_lock_x11(xfc, TRUE);

	xfc->width = context->settings->DesktopWidth;
	xfc->height = context->settings->DesktopHeight;

	gdi_resize(gdi, xfc->width, xfc->height);

	if (xfc->image)
	{
		xfc->image->data = NULL;
		XDestroyImage(xfc->image);

		xfc->image = XCreateImage(xfc->display, xfc->visual, xfc->depth, ZPixmap, 0,
				(char*) gdi->primary_buffer, gdi->width, gdi->height, xfc->scanline_pad, 0);
	}

	xf_desktop_resize(context);

	xf_unlock_x11(xfc, TRUE);
}

void xf_hw_begin_paint(rdpContext* context)
{
	xfContext* xfc = (xfContext*) context;
	xfc->hdc->hwnd->invalid->null = 1;
	xfc->hdc->hwnd->ninvalid = 0;
}

void xf_hw_end_paint(rdpContext* context)
{
	INT32 x, y;
	UINT32 w, h;
	xfContext* xfc = (xfContext*) context;

	if (!xfc->remote_app)
	{
		if (!xfc->complex_regions)
		{
			if (xfc->hdc->hwnd->invalid->null)
				return;

			x = xfc->hdc->hwnd->invalid->x;
			y = xfc->hdc->hwnd->invalid->y;
			w = xfc->hdc->hwnd->invalid->w;
			h = xfc->hdc->hwnd->invalid->h;

			xf_lock_x11(xfc, FALSE);

			xf_draw_screen(xfc, x, y, w, h);

			xf_unlock_x11(xfc, FALSE);
		}
		else
		{
			int i;
			int ninvalid;
			HGDI_RGN cinvalid;

			if (xfc->hdc->hwnd->ninvalid < 1)
				return;

			ninvalid = xfc->hdc->hwnd->ninvalid;
			cinvalid = xfc->hdc->hwnd->cinvalid;

			xf_lock_x11(xfc, FALSE);

			for (i = 0; i < ninvalid; i++)
			{
				x = cinvalid[i].x;
				y = cinvalid[i].y;
				w = cinvalid[i].w;
				h = cinvalid[i].h;

				xf_draw_screen(xfc, x, y, w, h);
			}

			XFlush(xfc->display);

			xf_unlock_x11(xfc, FALSE);
		}
	}
	else
	{
		if (xfc->hdc->hwnd->invalid->null)
			return;

		x = xfc->hdc->hwnd->invalid->x;
		y = xfc->hdc->hwnd->invalid->y;
		w = xfc->hdc->hwnd->invalid->w;
		h = xfc->hdc->hwnd->invalid->h;

		xf_lock_x11(xfc, FALSE);

		xf_rail_paint(xfc, x, y, x + w - 1, y + h - 1);

		xf_unlock_x11(xfc, FALSE);
	}
}

void xf_hw_desktop_resize(rdpContext* context)
{
	xfContext* xfc = (xfContext*) context;
	rdpSettings* settings = xfc->settings;

	xf_lock_x11(xfc, TRUE);

	xfc->width = settings->DesktopWidth;
	xfc->height = settings->DesktopHeight;

	xf_desktop_resize(context);

	xf_unlock_x11(xfc, TRUE);
}

BOOL xf_get_fds(freerdp *instance, void **rfds, int *rcount, void **wfds, int *wcount)
{
	xfContext* xfc = (xfContext*) instance->context;
	rfds[*rcount] = (void *)(long)(xfc->xfds);
	(*rcount)++;
	return TRUE;
}

BOOL xf_process_x_events(freerdp* instance)
{
	BOOL status;
	XEvent xevent;
	int pending_status;
	xfContext* xfc = (xfContext*) instance->context;

	status = TRUE;
	pending_status = TRUE;

	while (pending_status)
	{
		xf_lock_x11(xfc, FALSE);
		pending_status = XPending(xfc->display);
		xf_unlock_x11(xfc, FALSE);

		if (pending_status)
		{
			ZeroMemory(&xevent, sizeof(xevent));
			XNextEvent(xfc->display, &xevent);

			status = xf_event_process(instance, &xevent);

			if (!status)
				return status;
		}
	}
	return status;
}

void xf_create_window(xfContext* xfc)
{
	XEvent xevent;
	int width, height;
	char* windowTitle;

	ZeroMemory(&xevent, sizeof(xevent));

	width = xfc->width;
	height = xfc->height;

	if (!xfc->remote_app)
	{
		xfc->attribs.background_pixel = BlackPixelOfScreen(xfc->screen);
		xfc->attribs.border_pixel = WhitePixelOfScreen(xfc->screen);
		xfc->attribs.backing_store = xfc->primary ? NotUseful : Always;
		xfc->attribs.override_redirect = xfc->grab_keyboard ? xfc->fullscreen : False;
		xfc->attribs.colormap = xfc->colormap;
		xfc->attribs.bit_gravity = NorthWestGravity;
		xfc->attribs.win_gravity = NorthWestGravity;
#ifdef WITH_XRENDER
		xfc->offset_x = 0;
		xfc->offset_y = 0;
#endif

		if (xfc->settings->WindowTitle)
		{
			windowTitle = _strdup(xfc->settings->WindowTitle);
		}
		else if (xfc->settings->ServerPort == 3389)
		{
			windowTitle = malloc(1 + sizeof("FreeRDP: ") + strlen(xfc->settings->ServerHostname));
			sprintf(windowTitle, "FreeRDP: %s", xfc->settings->ServerHostname);
		}
		else
		{
			windowTitle = malloc(1 + sizeof("FreeRDP: ") + strlen(xfc->settings->ServerHostname) + sizeof(":00000"));
			sprintf(windowTitle, "FreeRDP: %s:%i", xfc->settings->ServerHostname, xfc->settings->ServerPort);
		}

		if (xfc->fullscreen)
		{
			width = WidthOfScreen(xfc->screen);
			height = HeightOfScreen(xfc->screen);
		}

#ifdef WITH_XRENDER
		if (xfc->settings->SmartSizing)
		{
			if (xfc->fullscreen)
			{
				if (xfc->window)
				{
					xfc->settings->SmartSizingWidth = xfc->window->width;
					xfc->settings->SmartSizingHeight = xfc->window->height;
				}
			}
			else
			{
				if (xfc->settings->SmartSizingWidth)
					width = xfc->settings->SmartSizingWidth;
				if (xfc->settings->SmartSizingHeight)
					height = xfc->settings->SmartSizingHeight;
			}
			xfc->scaledWidth = width;
			xfc->scaledHeight = height;
		}
#endif
		xfc->window = xf_CreateDesktopWindow(xfc, windowTitle, width, height, xfc->settings->Decorations);

		free(windowTitle);

		if (xfc->fullscreen)
			xf_SetWindowFullscreen(xfc, xfc->window, xfc->fullscreen);

		xfc->unobscured = (xevent.xvisibility.state == VisibilityUnobscured);
		XSetWMProtocols(xfc->display, xfc->window->handle, &(xfc->WM_DELETE_WINDOW), 1);
		xfc->drawable = xfc->window->handle;
	}
	else
	{
		xfc->drawable = DefaultRootWindow(xfc->display);
	}
}

void xf_toggle_fullscreen(xfContext* xfc)
{
	WindowStateChangeEventArgs e;

	xf_lock_x11(xfc, TRUE);

	XDestroyWindow(xfc->display, xfc->window->handle);

	xfc->fullscreen = (xfc->fullscreen) ? FALSE : TRUE;

	xf_create_window(xfc);

	xf_unlock_x11(xfc, TRUE);

	EventArgsInit(&e, "xfreerdp");
	e.state = xfc->fullscreen ? FREERDP_WINDOW_STATE_FULLSCREEN : 0;
	PubSub_OnWindowStateChange(((rdpContext *) xfc)->pubSub, xfc, &e);
}

void xf_toggle_control(xfContext* xfc)
{
	EncomspClientContext* encomsp;
	ENCOMSP_CHANGE_PARTICIPANT_CONTROL_LEVEL_PDU pdu;

	encomsp = xfc->encomsp;

	if (!encomsp)
		return;

	pdu.ParticipantId = 0;
	pdu.Flags = ENCOMSP_REQUEST_VIEW;

	if (!xfc->controlToggle)
		pdu.Flags |= ENCOMSP_REQUEST_INTERACT;

	encomsp->ChangeParticipantControlLevel(encomsp, &pdu);

	xfc->controlToggle = !xfc->controlToggle;
}

int xf_encomsp_participant_created(EncomspClientContext* context, ENCOMSP_PARTICIPANT_CREATED_PDU* participantCreated)
{
	return 1;
}

void xf_encomsp_init(xfContext* xfc, EncomspClientContext* encomsp)
{
	xfc->encomsp = encomsp;
	encomsp->custom = (void*) xfc;

	encomsp->ParticipantCreated = xf_encomsp_participant_created;
}

void xf_encomsp_uninit(xfContext* xfc, EncomspClientContext* encomsp)
{
	xfc->encomsp = NULL;
}

void xf_lock_x11(xfContext* xfc, BOOL display)
{
	if (!xfc->UseXThreads)
	{
		WaitForSingleObject(xfc->mutex, INFINITE);
	}
	else
	{
		if (display)
			XLockDisplay(xfc->display);
	}
}

void xf_unlock_x11(xfContext* xfc, BOOL display)
{
	if (!xfc->UseXThreads)
	{
		ReleaseMutex(xfc->mutex);
	}
	else
	{
		if (display)
			XUnlockDisplay(xfc->display);
	}
}

static void xf_calculate_color_shifts(UINT32 mask, UINT8* rsh, UINT8* lsh)
{
    for (*lsh = 0; !(mask & 1); mask >>= 1)
        (*lsh)++;
    for (*rsh = 8; mask; mask >>= 1)
        (*rsh)--;
}

BOOL xf_get_pixmap_info(xfContext* xfc)
{
	int i;
	int vi_count;
	int pf_count;
	XVisualInfo *vi;
	XVisualInfo *vis;
	XVisualInfo template;
	XPixmapFormatValues *pf;
	XPixmapFormatValues *pfs;
	XWindowAttributes window_attributes;

	pfs = XListPixmapFormats(xfc->display, &pf_count);

	if (!pfs)
	{
		WLog_ERR(TAG,  "XListPixmapFormats failed");
		return 1;
	}

	for (i = 0; i < pf_count; i++)
	{
		pf = pfs + i;

		if (pf->depth == xfc->depth)
		{
			xfc->bpp = pf->bits_per_pixel;
			xfc->scanline_pad = pf->scanline_pad;
			break;
		}
	}

	XFree(pfs);

	ZeroMemory(&template, sizeof(template));
	template.class = TrueColor;
	template.screen = xfc->screen_number;

	if (XGetWindowAttributes(xfc->display, RootWindowOfScreen(xfc->screen), &window_attributes) == 0)
	{
		WLog_ERR(TAG,  "XGetWindowAttributes failed");
		return FALSE;
	}

	vis = XGetVisualInfo(xfc->display, VisualClassMask | VisualScreenMask, &template, &vi_count);

	if (!vis)
	{
		WLog_ERR(TAG,  "XGetVisualInfo failed");
		return FALSE;
	}

	vi = NULL;

	for (i = 0; i < vi_count; i++)
	{
		vi = vis + i;
		if (vi->visual == window_attributes.visual)
		{
			xfc->visual = vi->visual;
			break;
		}
	}

	if (xfc->visual)
	{
		/*
		 * Detect if the server visual has an inverted colormap
		 * (BGR vs RGB, or red being the least significant byte)
		 */
		if (vi->red_mask & 0xFF)
		{
			xfc->invert = TRUE;
		}

		/* calculate color shifts required for rdp order color conversion */
		xf_calculate_color_shifts(vi->red_mask, &xfc->red_shift_r, &xfc->red_shift_l);
		xf_calculate_color_shifts(vi->green_mask, &xfc->green_shift_r, &xfc->green_shift_l);
		xf_calculate_color_shifts(vi->blue_mask, &xfc->blue_shift_r, &xfc->blue_shift_l);
	}

	XFree(vis);

	if ((xfc->visual == NULL) || (xfc->scanline_pad == 0))
	{
		return FALSE;
	}

	return TRUE;
}

static int (*_def_error_handler)(Display *, XErrorEvent *);

int xf_error_handler(Display* d, XErrorEvent* ev)
{
	char buf[256];

	int do_abort = TRUE;
	XGetErrorText(d, ev->error_code, buf, sizeof(buf));

	WLog_ERR(TAG, "%s", buf);

	if (do_abort)
		abort();

	_def_error_handler(d, ev);

	return FALSE;
}

int _xf_error_handler(Display* d, XErrorEvent* ev)
{
	/*
	 * ungrab the keyboard, in case a debugger is running in
	 * another window. This make xf_error_handler() a potential
	 * debugger breakpoint.
	 */
	XUngrabKeyboard(d, CurrentTime);
	return xf_error_handler(d, ev);
}

static void xf_post_disconnect(freerdp* instance)
{
	xfContext* xfc;

	if (!instance || !instance->context || !instance->settings)
		return;

	xfc = (xfContext*) instance->context;

	if (xfc->mutex)
	{
		WaitForSingleObject(xfc->mutex, INFINITE);
		CloseHandle(xfc->mutex);
		xfc->mutex = NULL;
	}

	xf_monitors_free(xfc, instance->settings);
}

static void xf_play_sound(rdpContext* context, PLAY_SOUND_UPDATE* play_sound)
{
	xfContext* xfc = (xfContext*) context;
	XkbBell(xfc->display, None, 100, 0);
}

void xf_check_extensions(xfContext* context)
{
	int xkb_opcode, xkb_event, xkb_error;
	int xkb_major = XkbMajorVersion;
	int xkb_minor = XkbMinorVersion;

	if (XkbLibraryVersion( &xkb_major, &xkb_minor ) && XkbQueryExtension(context->display, &xkb_opcode, &xkb_event,
	    &xkb_error, &xkb_major, &xkb_minor))
	{
		context->xkbAvailable = TRUE;
	}

#ifdef WITH_XRENDER
	{
		int xrender_event_base;
		int xrender_error_base;
		if (XRenderQueryExtension (context->display, &xrender_event_base,
			&xrender_error_base))
		{
			context->xrenderAvailable = TRUE;
		}
	}
#endif
}

/**
 * Callback given to freerdp_connect() to process the pre-connect operations.
 * It will fill the rdp_freerdp structure (instance) with the appropriate options to use for the connection.
 *
 * @param instance - pointer to the rdp_freerdp structure that contains the connection's parameters, and will
 * be filled with the appropriate informations.
 *
 * @return TRUE if successful. FALSE otherwise.
 * Can exit with error code XF_EXIT_PARSE_ARGUMENTS if there is an error in the parameters.
 */
BOOL xf_pre_connect(freerdp* instance)
{
	rdpChannels* channels;
	rdpSettings* settings;
	xfContext* xfc = (xfContext*) instance->context;

	xfc->codecs = instance->context->codecs;
	xfc->settings = instance->settings;
	xfc->instance = instance;

	settings = instance->settings;
	channels = instance->context->channels;

	settings->OsMajorType = OSMAJORTYPE_UNIX;
	settings->OsMinorType = OSMINORTYPE_NATIVE_XSERVER;

	ZeroMemory(settings->OrderSupport, 32);
	settings->OrderSupport[NEG_DSTBLT_INDEX] = TRUE;
	settings->OrderSupport[NEG_PATBLT_INDEX] = TRUE;
	settings->OrderSupport[NEG_SCRBLT_INDEX] = TRUE;
	settings->OrderSupport[NEG_OPAQUE_RECT_INDEX] = TRUE;
	settings->OrderSupport[NEG_DRAWNINEGRID_INDEX] = FALSE;
	settings->OrderSupport[NEG_MULTIDSTBLT_INDEX] = FALSE;
	settings->OrderSupport[NEG_MULTIPATBLT_INDEX] = FALSE;
	settings->OrderSupport[NEG_MULTISCRBLT_INDEX] = FALSE;
	settings->OrderSupport[NEG_MULTIOPAQUERECT_INDEX] = TRUE;
	settings->OrderSupport[NEG_MULTI_DRAWNINEGRID_INDEX] = FALSE;
	settings->OrderSupport[NEG_LINETO_INDEX] = TRUE;
	settings->OrderSupport[NEG_POLYLINE_INDEX] = TRUE;
	settings->OrderSupport[NEG_MEMBLT_INDEX] = settings->BitmapCacheEnabled;
	settings->OrderSupport[NEG_MEM3BLT_INDEX] = (settings->SoftwareGdi) ? TRUE : FALSE;
	settings->OrderSupport[NEG_MEMBLT_V2_INDEX] = settings->BitmapCacheEnabled;
	settings->OrderSupport[NEG_MEM3BLT_V2_INDEX] = FALSE;
	settings->OrderSupport[NEG_SAVEBITMAP_INDEX] = FALSE;
	settings->OrderSupport[NEG_GLYPH_INDEX_INDEX] = TRUE;
	settings->OrderSupport[NEG_FAST_INDEX_INDEX] = TRUE;
	settings->OrderSupport[NEG_FAST_GLYPH_INDEX] = TRUE;
	settings->OrderSupport[NEG_POLYGON_SC_INDEX] = (settings->SoftwareGdi) ? FALSE : TRUE;
	settings->OrderSupport[NEG_POLYGON_CB_INDEX] = (settings->SoftwareGdi) ? FALSE : TRUE;
	settings->OrderSupport[NEG_ELLIPSE_SC_INDEX] = FALSE;
	settings->OrderSupport[NEG_ELLIPSE_CB_INDEX] = FALSE;

	xfc->UseXThreads = TRUE;

	if (xfc->UseXThreads)
	{
		if (!XInitThreads())
		{
			WLog_WARN(TAG,  "XInitThreads() failure");
			xfc->UseXThreads = FALSE;
		}
	}

	xfc->display = XOpenDisplay(NULL);

	if (!xfc->display)
	{
		WLog_ERR(TAG,  "failed to open display: %s", XDisplayName(NULL));
		WLog_ERR(TAG,  "Please check that the $DISPLAY environment variable is properly set.");
		return FALSE;
	}

	if (xfc->debug)
	{
		WLog_INFO(TAG,  "Enabling X11 debug mode.");
		XSynchronize(xfc->display, TRUE);
		_def_error_handler = XSetErrorHandler(_xf_error_handler);
	}

	xf_check_extensions(xfc);

	xfc->mutex = CreateMutex(NULL, FALSE, NULL);

	PubSub_SubscribeChannelConnected(instance->context->pubSub,
			(pChannelConnectedEventHandler) xf_OnChannelConnectedEventHandler);
	PubSub_SubscribeChannelDisconnected(instance->context->pubSub,
			(pChannelDisconnectedEventHandler) xf_OnChannelDisconnectedEventHandler);

	freerdp_client_load_addins(channels, instance->settings);
	freerdp_channels_pre_connect(channels, instance);

	if (!settings->Username)
	{
		char *login_name = getlogin();
		if (login_name)
		{
			settings->Username = _strdup(login_name);
			WLog_INFO(TAG, "No user name set. - Using login name: %s", settings->Username);
		}
	}

	if (settings->AuthenticationOnly)
	{
		/* Check +auth-only has a username and password. */
		if (!settings->Password)
		{
			WLog_INFO(TAG, "auth-only, but no password set. Please provide one.");
			return FALSE;
		}

		WLog_INFO(TAG, "Authentication only. Don't connect to X.");
	}

	xfc->_NET_WM_ICON = XInternAtom(xfc->display, "_NET_WM_ICON", False);
	xfc->_MOTIF_WM_HINTS = XInternAtom(xfc->display, "_MOTIF_WM_HINTS", False);
	xfc->_NET_CURRENT_DESKTOP = XInternAtom(xfc->display, "_NET_CURRENT_DESKTOP", False);
	xfc->_NET_WORKAREA = XInternAtom(xfc->display, "_NET_WORKAREA", False);
	xfc->_NET_WM_STATE = XInternAtom(xfc->display, "_NET_WM_STATE", False);
	xfc->_NET_WM_STATE_FULLSCREEN = XInternAtom(xfc->display, "_NET_WM_STATE_FULLSCREEN", False);
	xfc->_NET_WM_WINDOW_TYPE = XInternAtom(xfc->display, "_NET_WM_WINDOW_TYPE", False);
	xfc->_NET_WM_WINDOW_TYPE_NORMAL = XInternAtom(xfc->display, "_NET_WM_WINDOW_TYPE_NORMAL", False);
	xfc->_NET_WM_WINDOW_TYPE_DIALOG = XInternAtom(xfc->display, "_NET_WM_WINDOW_TYPE_DIALOG", False);
	xfc->_NET_WM_WINDOW_TYPE_POPUP = XInternAtom(xfc->display, "_NET_WM_WINDOW_TYPE_POPUP", False);
	xfc->_NET_WM_WINDOW_TYPE_UTILITY = XInternAtom(xfc->display, "_NET_WM_WINDOW_TYPE_UTILITY", False);
	xfc->_NET_WM_WINDOW_TYPE_DROPDOWN_MENU = XInternAtom(xfc->display, "_NET_WM_WINDOW_TYPE_DROPDOWN_MENU", False);
	xfc->_NET_WM_STATE_SKIP_TASKBAR = XInternAtom(xfc->display, "_NET_WM_STATE_SKIP_TASKBAR", False);
	xfc->_NET_WM_STATE_SKIP_PAGER = XInternAtom(xfc->display, "_NET_WM_STATE_SKIP_PAGER", False);
	xfc->_NET_WM_MOVERESIZE = XInternAtom(xfc->display, "_NET_WM_MOVERESIZE", False);
	xfc->_NET_MOVERESIZE_WINDOW = XInternAtom(xfc->display, "_NET_MOVERESIZE_WINDOW", False);
	xfc->WM_PROTOCOLS = XInternAtom(xfc->display, "WM_PROTOCOLS", False);
	xfc->WM_DELETE_WINDOW = XInternAtom(xfc->display, "WM_DELETE_WINDOW", False);
	xfc->WM_STATE = XInternAtom(xfc->display, "WM_STATE", False);

	xf_keyboard_init(xfc);

	instance->context->cache = cache_new(instance->settings);

	xfc->xfds = ConnectionNumber(xfc->display);
	xfc->screen_number = DefaultScreen(xfc->display);
	xfc->screen = ScreenOfDisplay(xfc->display, xfc->screen_number);
	xfc->depth = DefaultDepthOfScreen(xfc->screen);
	xfc->big_endian = (ImageByteOrder(xfc->display) == MSBFirst);
	xfc->invert = (ImageByteOrder(xfc->display) == MSBFirst) ? TRUE : FALSE;
	xfc->complex_regions = TRUE;
	xfc->fullscreen = settings->Fullscreen;
	xfc->grab_keyboard = settings->GrabKeyboard;
	xfc->fullscreen_toggle = settings->ToggleFullscreen;

	xf_detect_monitors(xfc, settings);
	xfc->colormap = DefaultColormap(xfc->display, xfc->screen_number);

	xfc->format = PIXEL_FORMAT_XRGB32;

	if (xfc->depth == 32)
		xfc->format = (!xfc->invert) ? PIXEL_FORMAT_XRGB32 : PIXEL_FORMAT_XBGR32;
	else if (xfc->depth == 24)
		xfc->format = (!xfc->invert) ? PIXEL_FORMAT_XRGB32 : PIXEL_FORMAT_XBGR32;
	else if (xfc->depth == 16)
		xfc->format = (!xfc->invert) ? PIXEL_FORMAT_RGB565 : PIXEL_FORMAT_BGR565;
	else if (xfc->depth == 15)
		xfc->format = (!xfc->invert) ? PIXEL_FORMAT_RGB555 : PIXEL_FORMAT_BGR555;
	else
		xfc->format = PIXEL_FORMAT_XRGB32;

	return TRUE;
}

/**
 * Callback given to freerdp_connect() to perform post-connection operations.
 * It will be called only if the connection was initialized properly, and will continue the initialization based on the
 * newly created connection.
 */
BOOL xf_post_connect(freerdp *instance)
{
	UINT32 flags;
	XGCValues gcv;
	rdpCache* cache;
	rdpChannels* channels;
	rdpSettings* settings;
	ResizeWindowEventArgs e;
	xfContext* xfc = (xfContext*) instance->context;

	cache = instance->context->cache;
	channels = instance->context->channels;
	settings = instance->settings;

	if (!xf_get_pixmap_info(xfc))
		return FALSE;

	xf_register_graphics(instance->context->graphics);

	flags = CLRCONV_ALPHA;

	if (xfc->bpp > 16)
		flags |= CLRBUF_32BPP;
	else
		flags |= CLRBUF_16BPP;

	if (settings->SoftwareGdi)
	{
		rdpGdi* gdi;

		gdi_init(instance, flags, NULL);

		gdi = instance->context->gdi;
		xfc->primary_buffer = gdi->primary_buffer;
	}
	else
	{
		xfc->srcBpp = settings->ColorDepth;
		xf_gdi_register_update_callbacks(instance->update);
		xfc->hdc = gdi_CreateDC(flags, xfc->bpp);
	}

	xfc->width = settings->DesktopWidth;
	xfc->height = settings->DesktopHeight;

#ifdef WITH_XRENDER
	xfc->scaledWidth = xfc->width;
	xfc->scaledHeight = xfc->height;
	xfc->offset_x = 0;
	xfc->offset_y = 0;
#endif

	if (!xfc->xrenderAvailable)
	{
		if (settings->SmartSizing)
		{
			WLog_ERR(TAG, "XRender not available: disabling smart-sizing");
			settings->SmartSizing = FALSE;
		}

		if (settings->MultiTouchGestures)
		{
			WLog_ERR(TAG, "XRender not available: disabling local multi-touch gestures");
			settings->MultiTouchGestures = FALSE;
		}
	}

	if (settings->RemoteApplicationMode)
		xfc->remote_app = TRUE;

	xf_create_window(xfc);

	ZeroMemory(&gcv, sizeof(gcv));

	if (xfc->modifierMap)
		XFreeModifiermap(xfc->modifierMap);

	xfc->modifierMap = XGetModifierMapping(xfc->display);
	xfc->gc = XCreateGC(xfc->display, xfc->drawable, GCGraphicsExposures, &gcv);
	xfc->primary = XCreatePixmap(xfc->display, xfc->drawable, xfc->width, xfc->height, xfc->depth);
	xfc->drawing = xfc->primary;
	xfc->bitmap_mono = XCreatePixmap(xfc->display, xfc->drawable, 8, 8, 1);
	xfc->gc_mono = XCreateGC(xfc->display, xfc->bitmap_mono, GCGraphicsExposures, &gcv);
	XSetFunction(xfc->display, xfc->gc, GXcopy);
	XSetFillStyle(xfc->display, xfc->gc, FillSolid);
	XSetForeground(xfc->display, xfc->gc, BlackPixelOfScreen(xfc->screen));
	XFillRectangle(xfc->display, xfc->primary, xfc->gc, 0, 0, xfc->width, xfc->height);
	XFlush(xfc->display);

	xfc->image = XCreateImage(xfc->display, xfc->visual, xfc->depth, ZPixmap, 0,
			(char*) xfc->primary_buffer, xfc->width, xfc->height, xfc->scanline_pad, 0);

	if (settings->SoftwareGdi)
	{
		instance->update->BeginPaint = xf_sw_begin_paint;
		instance->update->EndPaint = xf_sw_end_paint;
		instance->update->DesktopResize = xf_sw_desktop_resize;
	}
	else
	{
		instance->update->BeginPaint = xf_hw_begin_paint;
		instance->update->EndPaint = xf_hw_end_paint;
		instance->update->DesktopResize = xf_hw_desktop_resize;
	}

	pointer_cache_register_callbacks(instance->update);

	if (!settings->SoftwareGdi)
	{
		glyph_cache_register_callbacks(instance->update);
		brush_cache_register_callbacks(instance->update);
		bitmap_cache_register_callbacks(instance->update);
		offscreen_cache_register_callbacks(instance->update);
		palette_cache_register_callbacks(instance->update);
		instance->update->BitmapUpdate = xf_gdi_bitmap_update;
	}
	instance->update->PlaySound = xf_play_sound;
	instance->update->SetKeyboardIndicators = xf_keyboard_set_indicators;

	xfc->clipboard = xf_clipboard_new(xfc);
	freerdp_channels_post_connect(channels, instance);

	EventArgsInit(&e, "xfreerdp");
	e.width = settings->DesktopWidth;
	e.height = settings->DesktopHeight;
	PubSub_OnResizeWindow(((rdpContext *) xfc)->pubSub, xfc, &e);

	return TRUE;
}

/** Callback set in the rdp_freerdp structure, and used to get the user's password,
 *  if required to establish the connection.
 *  This function is actually called in credssp_ntlmssp_client_init()
 *  @see rdp_server_accept_nego() and rdp_check_fds()
 *  @param instance - pointer to the rdp_freerdp structure that contains the connection settings
 *  @param username - unused
 *  @param password - on return: pointer to a character string that will be filled by the password entered by the user.
 *  				  Note that this character string will be allocated inside the function, and needs to be deallocated by the caller
 *  				  using free(), even in case this function fails.
 *  @param domain - unused
 *  @return TRUE if a password was successfully entered. See freerdp_passphrase_read() for more details.
 */
BOOL xf_authenticate(freerdp *instance, char **username, char **password, char **domain)
{
	// FIXME: seems this callback may be called when 'username' is not known.
	// But it doesn't do anything to fix it...
	*password = malloc(password_size * sizeof(char));

	if (freerdp_passphrase_read("Password: ", *password, password_size, instance->settings->CredentialsFromStdin) == NULL)
		return FALSE;

	return TRUE;
}

/** Callback set in the rdp_freerdp structure, and used to make a certificate validation
 *  when the connection requires it.
 *  This function will actually be called by tls_verify_certificate().
 *  @see rdp_client_connect() and tls_connect()
 *  @param instance - pointer to the rdp_freerdp structure that contains the connection settings
 *  @param subject
 *  @param issuer
 *  @param fingerprint
 *  @return TRUE if the certificate is trusted. FALSE otherwise.
 */
BOOL xf_verify_certificate(freerdp* instance, char* subject, char* issuer, char* fingerprint)
{
	char answer;

	WLog_INFO(TAG, "Certificate details:");
	WLog_INFO(TAG, "\tSubject: %s", subject);
	WLog_INFO(TAG, "\tIssuer: %s", issuer);
	WLog_INFO(TAG, "\tThumbprint: %s", fingerprint);
	WLog_INFO(TAG, "The above X.509 certificate could not be verified, possibly because you do not have "
		   "the CA certificate in your certificate store, or the certificate has expired. "
		   "Please look at the documentation on how to create local certificate store for a private CA.");

	while (1)
	{
		WLog_INFO(TAG, "Do you trust the above certificate? (Y/N) ");
		answer = fgetc(stdin);

		if (feof(stdin))
		{
			WLog_INFO(TAG, "Error: Could not read answer from stdin.");
			if (instance->settings->CredentialsFromStdin)
				WLog_INFO(TAG, " - Run without parameter \"--from-stdin\" to set trust.");
			WLog_INFO(TAG, "");
			return FALSE;
		}

		if (answer == 'y' || answer == 'Y')
		{
			return TRUE;
		}
		else if (answer == 'n' || answer == 'N')
		{
			break;
		}

		WLog_INFO(TAG, "");
	}

	return FALSE;
}

int xf_logon_error_info(freerdp* instance, UINT32 data, UINT32 type)
{
	xfContext* xfc = (xfContext*) instance->context;
	xf_rail_disable_remoteapp_mode(xfc);
	return 1;
}

void xf_window_free(xfContext* xfc)
{
	rdpContext* context = (rdpContext*) xfc;

	xf_keyboard_free(xfc);

	if (xfc->gc)
	{
		XFreeGC(xfc->display, xfc->gc);
		xfc->gc = 0;
	}

	if (xfc->gc_mono)
	{
		XFreeGC(xfc->display, xfc->gc_mono);
		xfc->gc_mono = 0;
	}

	if (xfc->window)
	{
		xf_DestroyDesktopWindow(xfc, xfc->window);
		xfc->window = NULL;
	}

	if (xfc->primary)
	{
		XFreePixmap(xfc->display, xfc->primary);
		xfc->primary = 0;
	}

	if (xfc->bitmap_mono)
	{
		XFreePixmap(xfc->display, xfc->bitmap_mono);
		xfc->bitmap_mono = 0;
	}

	if (xfc->image)
	{
		xfc->image->data = NULL;
		XDestroyImage(xfc->image);
		xfc->image = NULL;
	}

	if (context->cache)
	{
		cache_free(context->cache);
		context->cache = NULL;
	}

	if (xfc->hdc)
	{
		gdi_DeleteDC(xfc->hdc);
	}

	if (xfc->xv_context)
	{
		xf_tsmf_uninit(xfc, NULL);
		xfc->xv_context = NULL;
	}

	if (xfc->clipboard)
	{
		xf_clipboard_free(xfc->clipboard);
		xfc->clipboard = NULL;
	}
}

void* xf_input_thread(void *arg)
{
	DWORD status;
	DWORD nCount;
	HANDLE events[2];
	XEvent xevent;
	wMessage msg;
	wMessageQueue *queue;
	int pending_status = 1;
	int process_status = 1;
	freerdp* instance = (freerdp*) arg;
	xfContext* xfc = (xfContext*) instance->context;

	queue = freerdp_get_message_queue(instance, FREERDP_INPUT_MESSAGE_QUEUE);

	nCount = 0;
	events[nCount++] = MessageQueue_Event(queue);
	events[nCount++] = CreateFileDescriptorEvent(NULL, FALSE, FALSE, xfc->xfds);

	while(1)
	{
<<<<<<< HEAD
		status = WaitForMultipleObjects(nCount, events, FALSE, INFINITE);
		
		if (WaitForSingleObject(events[0], 0) == WAIT_OBJECT_0)
		{
			if (MessageQueue_Peek(queue, &msg, FALSE))
			{
				if (msg.id == WMQ_QUIT)
					break;
			}
		}

		if (WaitForSingleObject(events[1], 0) == WAIT_OBJECT_0)
=======
		status = WaitForMultipleObjects(2, event, FALSE, INFINITE);

		if(status == WAIT_OBJECT_0 + 1)
>>>>>>> 65214b49
		{
			do
			{
				xf_lock_x11(xfc, FALSE);
				pending_status = XPending(xfc->display);
				xf_unlock_x11(xfc, FALSE);

				if (pending_status)
				{
					xf_lock_x11(xfc, FALSE);

					ZeroMemory(&xevent, sizeof(xevent));
					XNextEvent(xfc->display, &xevent);

					process_status = xf_event_process(instance, &xevent);

					xf_unlock_x11(xfc, FALSE);

					if (!process_status)
						break;
				}
			}
			while (pending_status);

			if (!process_status)
				break;

		}
	}

	CloseHandle(events[1]);

	MessageQueue_PostQuit(queue, 0);
	ExitThread(0);
	return NULL;
}

void* xf_channels_thread(void *arg)
{
	int status;
	xfContext* xfc;
	HANDLE event;
	rdpChannels *channels;
	freerdp *instance = (freerdp *) arg;
	assert(NULL != instance);
	xfc = (xfContext *) instance->context;
	assert(NULL != xfc);
	channels = instance->context->channels;
	event = freerdp_channels_get_event_handle(instance);

	while (WaitForSingleObject(event, INFINITE) == WAIT_OBJECT_0)
	{
		status = freerdp_channels_process_pending_messages(instance);

		if (!status)
			break;
	}

	ExitThread(0);
	return NULL;
}

BOOL xf_auto_reconnect(freerdp* instance)
{
	xfContext* xfc = (xfContext*) instance->context;
	UINT32 num_retries = 0;
	UINT32 max_retries = instance->settings->AutoReconnectMaxRetries;

	/* Only auto reconnect on network disconnects. */
	if (freerdp_error_info(instance) != 0)
		return FALSE;

	/* A network disconnect was detected */
	WLog_INFO(TAG,  "Network disconnect!");

	if (!instance->settings->AutoReconnectionEnabled)
	{
		/* No auto-reconnect - just quit */
		return FALSE;
	}

	/* Perform an auto-reconnect. */
	for (;;)
	{
		/* Quit retrying if max retries has been exceeded */
		if (num_retries++ >= max_retries)
		{
			return FALSE;
		}

		/* Attempt the next reconnect */
		WLog_INFO(TAG,  "Attempting reconnect (%u of %u)", num_retries, max_retries);
		if (freerdp_reconnect(instance))
		{
			xfc->disconnect = FALSE;
			return TRUE;
		}
		sleep(5);
	}

	WLog_ERR(TAG,  "Maximum reconnect retries exceeded");

	return FALSE;
}

/** Main loop for the rdp connection.
 *  It will be run from the thread's entry point (thread_func()).
 *  It initiates the connection, and will continue to run until the session ends,
 *  processing events as they are received.
 *  @param instance - pointer to the rdp_freerdp structure that contains the session's settings
 *  @return A code from the enum XF_EXIT_CODE (0 if successful)
 */
void* xf_thread(void *param)
{
	int i;
	int fds;
	xfContext* xfc;
	int max_fds;
	int rcount;
	int wcount;
	BOOL status;
	int exit_code;
	void *rfds[32];
	void *wfds[32];
	fd_set rfds_set;
	fd_set wfds_set;
	freerdp *instance;
	int fd_input_event;
	HANDLE input_event;
	int select_status;
	BOOL async_input;
	BOOL async_channels;
	BOOL async_transport;
	HANDLE input_thread;
	HANDLE channels_thread;
	rdpChannels *channels;
	rdpSettings *settings;
	struct timeval timeout;
	exit_code = 0;
	input_event = NULL;
	instance = (freerdp *) param;
	assert(NULL != instance);
	ZeroMemory(rfds, sizeof(rfds));
	ZeroMemory(wfds, sizeof(wfds));
	ZeroMemory(&timeout, sizeof(struct timeval));
	status = freerdp_connect(instance);
	xfc = (xfContext*) instance->context;
	assert(NULL != xfc);

	/* Connection succeeded. --authonly ? */
	if (instance->settings->AuthenticationOnly)
	{
		freerdp_disconnect(instance);
		WLog_ERR(TAG,  "Authentication only, exit status %d", !status);
		ExitThread(exit_code);
	}

	if (!status)
	{
		if (xfc->mutex)
		{
			WaitForSingleObject(xfc->mutex, INFINITE);
			CloseHandle(xfc->mutex);
			xfc->mutex = NULL;
		}

		xf_monitors_free(xfc, instance->settings);
		exit_code = XF_EXIT_CONN_FAILED;
		ExitThread(exit_code);
	}

	channels = instance->context->channels;
	settings = instance->context->settings;
	async_input = settings->AsyncInput;
	async_channels = settings->AsyncChannels;
	async_transport = settings->AsyncTransport;

	if (async_input)
	{
		input_thread = CreateThread(NULL, 0, (LPTHREAD_START_ROUTINE) xf_input_thread, instance, 0, NULL);
	}

	if (async_channels)
	{
		channels_thread = CreateThread(NULL, 0, (LPTHREAD_START_ROUTINE) xf_channels_thread, instance, 0, NULL);
	}

	while (!xfc->disconnect && !freerdp_shall_disconnect(instance))
	{
		rcount = 0;
		wcount = 0;
		/*
		 * win8 and server 2k12 seem to have some timing issue/race condition
		 * when a initial sync request is send to sync the keyboard inidcators
		 * sending the sync event twice fixed this problem
		 */
		if (freerdp_focus_required(instance))
		{
			xf_keyboard_focus_in(xfc);
			xf_keyboard_focus_in(xfc);
		}

		if (!async_transport)
		{
			if (!freerdp_get_fds(instance, rfds, &rcount, wfds, &wcount))
			{
				WLog_ERR(TAG,  "Failed to get FreeRDP file descriptor");
				exit_code = XF_EXIT_CONN_FAILED;
				break;
			}
		}

		if (!async_channels)
		{
			if (!freerdp_channels_get_fds(channels, instance, rfds, &rcount, wfds, &wcount))
			{
				WLog_ERR(TAG,  "Failed to get channel manager file descriptor");
				exit_code = XF_EXIT_CONN_FAILED;
				break;
			}
		}

		if (!async_input)
		{
			if (!xf_get_fds(instance, rfds, &rcount, wfds, &wcount))
			{
				WLog_ERR(TAG,  "Failed to get xfreerdp file descriptor");
				exit_code = XF_EXIT_CONN_FAILED;
				break;
			}
		}
		else
		{
			input_event = freerdp_get_message_queue_event_handle(instance, FREERDP_INPUT_MESSAGE_QUEUE);
			fd_input_event = GetEventFileDescriptor(input_event);
			rfds[rcount++] = (void *)(long) fd_input_event;
		}

		max_fds = 0;
		FD_ZERO(&rfds_set);
		FD_ZERO(&wfds_set);

		for (i = 0; i < rcount; i++)
		{
			fds = (int)(long)(rfds[i]);

			if (fds > max_fds)
				max_fds = fds;

			FD_SET(fds, &rfds_set);
		}

		if (max_fds == 0)
			break;

		timeout.tv_sec = 1;
		timeout.tv_usec = 0;
		select_status = select(max_fds + 1, &rfds_set, NULL, NULL, &timeout);

		if (select_status == 0)
		{
			continue; /* select timeout */
		}
		else if (select_status == -1)
		{
			/* these are not really errors */
			if (!((errno == EAGAIN) || (errno == EWOULDBLOCK) ||
					(errno == EINPROGRESS) || (errno == EINTR))) /* signal occurred */
			{
				WLog_ERR(TAG,  "xfreerdp_run: select failed");
				break;
			}
		}

		if (!async_transport)
		{
			if (!freerdp_check_fds(instance))
			{
				if (xf_auto_reconnect(instance))
					continue;

				WLog_ERR(TAG,  "Failed to check FreeRDP file descriptor");
				break;
			}
		}

		if (!async_channels)
		{
			if (!freerdp_channels_check_fds(channels, instance))
			{
				WLog_ERR(TAG,  "Failed to check channel manager file descriptor");
				break;
			}
		}

		if (!async_input)
		{
			if (!xf_process_x_events(instance))
			{
				WLog_INFO(TAG,  "Closed from X11");
				break;
			}
		}
		else
		{
			if (WaitForSingleObject(input_event, 0) == WAIT_OBJECT_0)
			{
				if (!freerdp_message_queue_process_pending_messages(instance, FREERDP_INPUT_MESSAGE_QUEUE))
				{
					WLog_INFO(TAG,  "User Disconnect");
					xfc->disconnect = TRUE;
					break;
				}
			}
		}
	}
	/* Close the channels first. This will signal the internal message pipes
	 * that the threads should quit. */
	freerdp_channels_close(channels, instance);

	if (async_input)
	{
		wMessageQueue *input_queue = freerdp_get_message_queue(instance, FREERDP_INPUT_MESSAGE_QUEUE);
		MessageQueue_PostQuit(input_queue, 0);
		WaitForSingleObject(input_thread, INFINITE);
		CloseHandle(input_thread);
	}

	if (async_channels)
	{
		WaitForSingleObject(channels_thread, INFINITE);
		CloseHandle(channels_thread);
	}

	if (!exit_code)
		exit_code = freerdp_error_info(instance);

	freerdp_disconnect(instance);
	gdi_free(instance);

	ExitThread(exit_code);
	return NULL;
}

DWORD xf_exit_code_from_disconnect_reason(DWORD reason)
{
	if (reason == 0 || (reason >= XF_EXIT_PARSE_ARGUMENTS && reason <= XF_EXIT_CONN_FAILED))
		return reason;
	/* License error set */
	else if (reason >= 0x100 && reason <= 0x10A)
		reason -= 0x100 + XF_EXIT_LICENSE_INTERNAL;
	/* RDP protocol error set */
	else if (reason >= 0x10c9 && reason <= 0x1193)
		reason = XF_EXIT_RDP;
	/* There's no need to test protocol-independent codes: they match */
	else if (!(reason <= 0xB))
		reason = XF_EXIT_UNKNOWN;

	return reason;
}

void xf_TerminateEventHandler(rdpContext* context, TerminateEventArgs* e)
{
	wMessageQueue* queue;

	xfContext* xfc = (xfContext*) context;

	if (context->settings->AsyncInput)
	{
		queue = freerdp_get_message_queue(context->instance, FREERDP_INPUT_MESSAGE_QUEUE);

		if (queue)
			MessageQueue_PostQuit(queue, 0);
	}
	else
	{
		xfc->disconnect = TRUE;
	}
}

#ifdef WITH_XRENDER
static void xf_ZoomingChangeEventHandler(rdpContext* context, ZoomingChangeEventArgs* e)
{
	xfContext* xfc = (xfContext*) context;
	int w = xfc->scaledWidth + e->dx;
	int h = xfc->scaledHeight + e->dy;

	if (e->dx == 0 && e->dy == 0)
		return;

	if (w < 10)
		w = 10;

	if (h < 10)
		h = 10;

	if (w == xfc->scaledWidth && h == xfc->scaledHeight)
		return;

	xfc->scaledWidth = w;
	xfc->scaledHeight = h;

	xf_draw_screen(xfc, 0, 0, xfc->width, xfc->height);
}

static void xf_PanningChangeEventHandler(rdpContext* context, PanningChangeEventArgs* e)
{
	xfContext* xfc = (xfContext*) context;

	if (e->dx == 0 && e->dy == 0)
		return;

	xfc->offset_x += e->dx;
	xfc->offset_y += e->dy;

	xf_draw_screen(xfc, 0, 0, xfc->width, xfc->height);
}
#endif

/**
 * Client Interface
 */

static void xfreerdp_client_global_init()
{
	setlocale(LC_ALL, "");
	freerdp_handle_signals();
}

static void xfreerdp_client_global_uninit()
{

}

static int xfreerdp_client_start(rdpContext* context)
{
	xfContext* xfc = (xfContext *) context;
	rdpSettings* settings = context->settings;

	if (!settings->ServerHostname)
	{
		WLog_ERR(TAG,  "error: server hostname was not specified with /v:<server>[:port]");
		return -1;
	}
	xfc->thread = CreateThread(NULL, 0, (LPTHREAD_START_ROUTINE) xf_thread,
							   context->instance, 0, NULL);
	return 0;
}

static int xfreerdp_client_stop(rdpContext* context)
{
	xfContext* xfc = (xfContext*) context;

	if (context->settings->AsyncInput)
	{
		wMessageQueue *queue;
		queue = freerdp_get_message_queue(context->instance, FREERDP_INPUT_MESSAGE_QUEUE);
		if (queue)
			MessageQueue_PostQuit(queue, 0);
	}
	else
	{
		xfc->disconnect = TRUE;
	}

	if (xfc->thread)
	{
		CloseHandle(xfc->thread);
		xfc->thread = NULL;
	}

	return 0;
}

static int xfreerdp_client_new(freerdp* instance, rdpContext* context)
{
	xfContext* xfc;
	rdpSettings* settings;

	xfc = (xfContext*) instance->context;

	instance->PreConnect = xf_pre_connect;
	instance->PostConnect = xf_post_connect;
	instance->PostDisconnect = xf_post_disconnect;
	instance->Authenticate = xf_authenticate;
	instance->VerifyCertificate = xf_verify_certificate;
	instance->LogonErrorInfo = xf_logon_error_info;
	context->channels = freerdp_channels_new();

	settings = instance->settings;
	xfc->settings = instance->context->settings;

	PubSub_SubscribeTerminate(context->pubSub, (pTerminateEventHandler) xf_TerminateEventHandler);

#ifdef WITH_XRENDER
	PubSub_SubscribeZoomingChange(context->pubSub, (pZoomingChangeEventHandler) xf_ZoomingChangeEventHandler);
	PubSub_SubscribePanningChange(context->pubSub, (pPanningChangeEventHandler) xf_PanningChangeEventHandler);
#endif

	return 0;
}

static void xfreerdp_client_free(freerdp* instance, rdpContext* context)
{
	xfContext* xfc = (xfContext*) context;

	if (context)
	{
		xf_window_free(xfc);

		if (xfc->bitmap_buffer)
			_aligned_free(xfc->bitmap_buffer);

		if (xfc->display)
			XCloseDisplay(xfc->display);

		if (context->channels)
		{
			freerdp_channels_free(context->channels);
			context->channels = NULL;
		}
	}
}

int RdpClientEntry(RDP_CLIENT_ENTRY_POINTS* pEntryPoints)
{
	pEntryPoints->Version = 1;
	pEntryPoints->Size = sizeof(RDP_CLIENT_ENTRY_POINTS_V1);
	pEntryPoints->GlobalInit = xfreerdp_client_global_init;
	pEntryPoints->GlobalUninit = xfreerdp_client_global_uninit;
	pEntryPoints->ContextSize = sizeof(xfContext);
	pEntryPoints->ClientNew = xfreerdp_client_new;
	pEntryPoints->ClientFree = xfreerdp_client_free;
	pEntryPoints->ClientStart = xfreerdp_client_start;
	pEntryPoints->ClientStop = xfreerdp_client_stop;
	return 0;
}<|MERGE_RESOLUTION|>--- conflicted
+++ resolved
@@ -1307,7 +1307,6 @@
 
 	while(1)
 	{
-<<<<<<< HEAD
 		status = WaitForMultipleObjects(nCount, events, FALSE, INFINITE);
 		
 		if (WaitForSingleObject(events[0], 0) == WAIT_OBJECT_0)
@@ -1320,11 +1319,6 @@
 		}
 
 		if (WaitForSingleObject(events[1], 0) == WAIT_OBJECT_0)
-=======
-		status = WaitForMultipleObjects(2, event, FALSE, INFINITE);
-
-		if(status == WAIT_OBJECT_0 + 1)
->>>>>>> 65214b49
 		{
 			do
 			{
