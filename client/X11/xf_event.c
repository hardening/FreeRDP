--- conflicted
+++ resolved
@@ -97,28 +97,15 @@
 
 	if (!app)
 	{
-<<<<<<< HEAD
-
-		//if (xfi->scale != 1.0)
 		if ((xfi->scale != 1.0) || (xfi->offset_x) || (xfi->offset_y))
 		{
-			xf_draw_screen_scaled(xfi, x - xfi->offset_x,
-					y - xfi->offset_y, w, h, FALSE);
+			xf_draw_screen_scaled(xfc, x - xfc->offset_x,
+					y - xfc->offset_y, w, h, FALSE);
 		} else
 		{
-			XCopyArea(xfi->display, xfi->primary,
-					xfi->window->handle, xfi->gc, x, y, w,
+			XCopyArea(xfc->display, xfc->primary,
+					xfc->window->handle, xfc->gc, x, y, w,
 					h, x, y);
-=======
-		if (xfc->scale != 1.0)
-		{
-			xf_draw_screen_scaled(xfc);
-		}
-		else
-		{
-			XCopyArea(xfc->display, xfc->primary,
-					xfc->window->handle, xfc->gc, x, y, w, h, x, y);
->>>>>>> c66b79ad
 		}
 	} else
 	{
@@ -171,22 +158,12 @@
 			RootWindowOfScreen(xfc->screen),
 			x, y, &x, &y, &childWindow);
 	}
-<<<<<<< HEAD
 	
 	/* Take scaling in to consideration */
-	//if(xfi->scale != 1.0)
-	if ( (xfi->scale != 1.0) || (xfi->offset_x) || (xfi->offset_y) )
-	{
-		x = (int)((x - xfi->offset_x) * (1.0 / xfi->scale) );
-		y = (int)((y - xfi->offset_y) * (1.0 / xfi->scale) );
-=======
-
-	if (xfc->scale != 1.0)
-	{
-		/* Take scaling in to consideration */
-		x = (int) (x * (1.0 / xfc->scale));
-		y = (int) (y * (1.0 / xfc->scale));
->>>>>>> c66b79ad
+	if ( (xfc->scale != 1.0) || (xfc->offset_x) || (xfc->offset_y) )
+	{
+		x = (int)((x - xfc->offset_x) * (1.0 / xfc->scale) );
+		y = (int)((y - xfc->offset_y) * (1.0 / xfc->scale) );
 	}
 
 	input->MouseEvent(input, PTR_FLAGS_MOVE, x, y);
@@ -285,22 +262,13 @@
 
 			}
 
-<<<<<<< HEAD
-			//if (xfi->scale != 1.0)
-			if ((xfi->scale != 1.0) || (xfi->offset_x)
-					|| (xfi->offset_y))
+			if ((xfc->scale != 1.0) || (xfc->offset_x)
+					|| (xfc->offset_y))
 			{
-				x = (int) ((x - xfi->offset_x)
-						* (1.0 / xfi->scale));
-				y = (int) ((y - xfi->offset_y)
-						* (1.0 / xfi->scale));
-=======
-			if (xfc->scale != 1.0)
-			{
-				/* Take scaling in to consideration */
-				x = (int) (x * (1.0 / xfc->scale));
-				y = (int) (y * (1.0 / xfc->scale));
->>>>>>> c66b79ad
+				x = (int) ((x - xfc->offset_x)
+						* (1.0 / xfc->scale));
+				y = (int) ((y - xfc->offset_y)
+						* (1.0 / xfc->scale));
 			}
 
 			if (extended)
@@ -380,20 +348,11 @@
 				x, y, &x, &y, &childWindow);
 		}
 
-<<<<<<< HEAD
 		
-		//if (xfi->scale != 1.0)
-		if ((xfi->scale != 1.0) || (xfi->offset_x) || (xfi->offset_y))
-		{
-			x = (int) ((x - xfi->offset_x) * (1.0 / xfi->scale));
-			y = (int) ((y - xfi->offset_y) * (1.0 / xfi->scale));
-=======
-		if (xfc->scale != 1.0)
-		{
-			/* Take scaling in to consideration */
-			x = (int) (x * (1.0 / xfc->scale));
-			y = (int) (y * (1.0 / xfc->scale));
->>>>>>> c66b79ad
+		if ((xfc->scale != 1.0) || (xfc->offset_x) || (xfc->offset_y))
+		{
+			x = (int) ((x - xfc->offset_x) * (1.0 / xfc->scale));
+			y = (int) ((y - xfc->offset_y) * (1.0 / xfc->scale));
 		}
 
 		if (extended)
@@ -588,14 +547,10 @@
         rdpWindow* window;
         rdpRail* rail = ((rdpContext*) xfc)->rail;
 
-<<<<<<< HEAD
 
 /*	This is for resizing the window by dragging the border
 
-	if (xfi->width != event->xconfigure.width)
-=======
 	if (xfc->width != event->xconfigure.width)
->>>>>>> c66b79ad
 	{
 		xfc->scale = (double) event->xconfigure.width / (double) xfc->originalWidth;
 		xfc->currentWidth = event->xconfigure.width;
