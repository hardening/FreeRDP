--- conflicted
+++ resolved
@@ -1,88 +1,86 @@
-/**
- * FreeRDP: A Remote Desktop Protocol Client
- * FreeRDP Windows Server
- *
- * Copyright 2012 Corey Clayton <can.of.tuna@gmail.com>
- *
- * Licensed under the Apache License, Version 2.0 (the "License");
- * you may not use this file except in compliance with the License.
- * You may obtain a copy of the License at
- *
- *     http://www.apache.org/licenses/LICENSE-2.0
- *
- * Unless required by applicable law or agreed to in writing, software
- * distributed under the License is distributed on an "AS IS" BASIS,
- * WITHOUT WARRANTIES OR CONDITIONS OF ANY KIND, either express or implied.
- * See the License for the specific language governing permissions and
- * limitations under the License.
- */
+/**
+ * FreeRDP: A Remote Desktop Protocol Client
+ * FreeRDP Windows Server
+ *
+ * Copyright 2012 Corey Clayton <can.of.tuna@gmail.com>
+ *
+ * Licensed under the Apache License, Version 2.0 (the "License");
+ * you may not use this file except in compliance with the License.
+ * You may obtain a copy of the License at
+ *
+ *     http://www.apache.org/licenses/LICENSE-2.0
+ *
+ * Unless required by applicable law or agreed to in writing, software
+ * distributed under the License is distributed on an "AS IS" BASIS,
+ * WITHOUT WARRANTIES OR CONDITIONS OF ANY KIND, either express or implied.
+ * See the License for the specific language governing permissions and
+ * limitations under the License.
+ */
+
+#ifndef WF_INFO_H
+#define WF_INFO_H
 
-#ifndef WF_INFO_H
-#define WF_INFO_H
-
-<<<<<<< HEAD
-#define CINTERFACE
-#include <D3D11.h>
-#include <dxgi1_2.h>
-
-#include <freerdp/codec/rfx.h>
-
-struct wf_peer_context;
-typedef struct wf_peer_context wfPeerContext;
-
-struct wf_dxgi_info
-{
-	ID3D11Device* Device;
-	ID3D11DeviceContext* DeviceContext;
-	IDXGIOutputDuplication* DeskDupl;
-	ID3D11Texture2D* AcquiredDesktopImage;
-};
-typedef struct wf_dxgi_info wfDxgiInfo;
-
-struct wf_info
-{
-	STREAM* s;
-	HDC driverDC;
-	BOOL activated;
-	void* changeBuffer;
-	LPTSTR deviceKey;
-	TCHAR deviceName[32];
-	int subscribers;
-	int threadCount;
-	int height;
-	int width;
-	int bitsPerPix;
-
-	RECT invalid;
-	HANDLE mutex;
-	BOOL updatePending;
-	HANDLE updateEvent;
-	RFX_CONTEXT* rfx_context;
-	unsigned long lastUpdate;
-	unsigned long nextUpdate;
-
-	wfDxgiInfo dxgi;
-};
-typedef struct wf_info wfInfo;
-=======
-#include "wf_interface.h"
->>>>>>> dcceac59
-
-int wf_info_lock(wfInfo* wfi);
-int wf_info_try_lock(wfInfo* wfi, DWORD dwMilliseconds);
-int wf_info_unlock(wfInfo* wfi);
-
-void wf_info_get_screen_info(wfInfo* wfi);
-
-wfInfo* wf_info_get_instance();
-void wf_info_peer_register(wfInfo* wfi, wfPeerContext* context);
-void wf_info_peer_unregister(wfInfo* wfi, wfPeerContext* context);
-
-BOOL wf_info_have_updates(wfInfo* wfi);
-void wf_info_update_changes(wfInfo* wfi);
-void wf_info_find_invalid_region(wfInfo* wfi);
-void wf_info_clear_invalid_region(wfInfo* wfi);
-void wf_info_invalidate_full_screen(wfInfo* wfi);
-BOOL wf_info_have_invalid_region(wfInfo* wfi);
-
-#endif /* WF_INFO_H */
+
+#define CINTERFACE
+#include <D3D11.h>
+#include <dxgi1_2.h>
+
+#include "wf_interface.h"
+#include <freerdp/codec/rfx.h>
+
+struct wf_peer_context;
+typedef struct wf_peer_context wfPeerContext;
+
+struct wf_dxgi_info
+{
+	ID3D11Device* Device;
+	ID3D11DeviceContext* DeviceContext;
+	IDXGIOutputDuplication* DeskDupl;
+	ID3D11Texture2D* AcquiredDesktopImage;
+};
+typedef struct wf_dxgi_info wfDxgiInfo;
+
+struct wf_info
+{
+	STREAM* s;
+	HDC driverDC;
+	BOOL activated;
+	void* changeBuffer;
+	LPTSTR deviceKey;
+	TCHAR deviceName[32];
+	int subscribers;
+	int threadCount;
+	int height;
+	int width;
+	int bitsPerPix;
+
+	RECT invalid;
+	HANDLE mutex;
+	BOOL updatePending;
+	HANDLE updateEvent;
+	RFX_CONTEXT* rfx_context;
+	unsigned long lastUpdate;
+	unsigned long nextUpdate;
+
+	wfDxgiInfo dxgi;
+};
+typedef struct wf_info wfInfo;
+
+int wf_info_lock(wfInfo* wfi);
+int wf_info_try_lock(wfInfo* wfi, DWORD dwMilliseconds);
+int wf_info_unlock(wfInfo* wfi);
+
+void wf_info_get_screen_info(wfInfo* wfi);
+
+wfInfo* wf_info_get_instance();
+void wf_info_peer_register(wfInfo* wfi, wfPeerContext* context);
+void wf_info_peer_unregister(wfInfo* wfi, wfPeerContext* context);
+
+BOOL wf_info_have_updates(wfInfo* wfi);
+void wf_info_update_changes(wfInfo* wfi);
+void wf_info_find_invalid_region(wfInfo* wfi);
+void wf_info_clear_invalid_region(wfInfo* wfi);
+void wf_info_invalidate_full_screen(wfInfo* wfi);
+BOOL wf_info_have_invalid_region(wfInfo* wfi);
+
+#endif /* WF_INFO_H */