--- conflicted
+++ resolved
@@ -1,5 +1,4 @@
 /**
-<<<<<<< HEAD
 * FreeRDP: A Remote Desktop Protocol Client
 * FreeRDP Windows Server
 *
@@ -18,25 +17,6 @@
 * See the License for the specific language governing permissions and
 * limitations under the License.
 */
-=======
- * FreeRDP: A Remote Desktop Protocol Implementation
- * FreeRDP Windows Server
- *
- * Copyright 2012 Marc-Andre Moreau <marcandre.moreau@gmail.com>
- *
- * Licensed under the Apache License, Version 2.0 (the "License");
- * you may not use this file except in compliance with the License.
- * You may obtain a copy of the License at
- *
- *     http://www.apache.org/licenses/LICENSE-2.0
- *
- * Unless required by applicable law or agreed to in writing, software
- * distributed under the License is distributed on an "AS IS" BASIS,
- * WITHOUT WARRANTIES OR CONDITIONS OF ANY KIND, either express or implied.
- * See the License for the specific language governing permissions and
- * limitations under the License.
- */
->>>>>>> 061758a7
 
 #ifdef HAVE_CONFIG_H
 #include "config.h"
