# FreeRDP: A Remote Desktop Protocol Client
# libfreerdp-codec cmake build script
#
# Copyright 2011 O.S. Systems Software Ltda.
# Copyright 2011 Otavio Salvador <otavio@ossystems.com.br>
# Copyright 2011 Marc-Andre Moreau <marcandre.moreau@gmail.com>
#
# Licensed under the Apache License, Version 2.0 (the "License");
# you may not use this file except in compliance with the License.
# You may obtain a copy of the License at
#
#     http://www.apache.org/licenses/LICENSE-2.0
#
# Unless required by applicable law or agreed to in writing, software
# distributed under the License is distributed on an "AS IS" BASIS,
# WITHOUT WARRANTIES OR CONDITIONS OF ANY KIND, either express or implied.
# See the License for the specific language governing permissions and
# limitations under the License.

set(FREERDP_CODEC_SRCS
	bitmap.c
	color.c
	rfx_bitstream.h
	rfx_constants.h
	rfx_decode.c
	rfx_decode.h
	rfx_differential.c
	rfx_differential.h
	rfx_dwt.c
	rfx_dwt.h
	rfx_encode.c
	rfx_encode.h
	rfx_pool.c
	rfx_pool.h
	rfx_quantization.c
	rfx_quantization.h
	rfx_rlgr.c
	rfx_rlgr.h
	rfx_types.h
	rfx.c
	nsc.c
	nsc_encode.c
	nsc_encode.h
	nsc_types.h
	mppc_dec.c
<<<<<<< HEAD
	mppc_enc.c)
=======
	mppc_enc.c
	jpeg.c
)
>>>>>>> 06e7db4e

set(FREERDP_CODEC_SSE2_SRCS
	rfx_sse2.c
	rfx_sse2.h
	nsc_sse2.c
	nsc_sse2.h)

set(FREERDP_CODEC_NEON_SRCS
	rfx_neon.c
	rfx_neon.h)

if(WITH_SSE2)
	set(FREERDP_CODEC_SRCS ${FREERDP_CODEC_SRCS} ${FREERDP_CODEC_SSE2_SRCS})

	if(CMAKE_COMPILER_IS_GNUCC)
		set_property(SOURCE rfx_sse2.c nsc_sse2.c PROPERTY COMPILE_FLAGS "-msse2")
	endif()

	if(MSVC)
		set_property(SOURCE rfx_sse2.c nsc_sse2.c PROPERTY COMPILE_FLAGS "/arch:SSE2")
	endif()
endif()

if(WITH_NEON)
	set(FREERDP_CODEC_SRCS ${FREERDP_CODEC_SRCS} ${FREERDP_CODEC_NEON_SRCS})
	set_property(SOURCE rfx_neon.c PROPERTY COMPILE_FLAGS "-mfpu=neon -mfloat-abi=softfp")
endif()

if(WITH_JPEG)
	set(FREERDP_JPEG_LIBS jpeg)
endif()

add_library(freerdp-codec ${FREERDP_CODEC_SRCS})

set_target_properties(freerdp-codec PROPERTIES VERSION ${FREERDP_VERSION_FULL} SOVERSION ${FREERDP_VERSION} PREFIX "lib")
target_link_libraries(freerdp-codec freerdp-utils ${FREERDP_JPEG_LIBS})

install(TARGETS freerdp-codec DESTINATION ${CMAKE_INSTALL_LIBDIR})<|MERGE_RESOLUTION|>--- conflicted
+++ resolved
@@ -43,13 +43,8 @@
 	nsc_encode.h
 	nsc_types.h
 	mppc_dec.c
-<<<<<<< HEAD
-	mppc_enc.c)
-=======
 	mppc_enc.c
-	jpeg.c
-)
->>>>>>> 06e7db4e
+	jpeg.c)
 
 set(FREERDP_CODEC_SSE2_SRCS
 	rfx_sse2.c
