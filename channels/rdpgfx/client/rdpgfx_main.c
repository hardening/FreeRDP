--- conflicted
+++ resolved
@@ -96,7 +96,6 @@
 	fprintf(stderr, "RdpGfxSendCapsAdvertisePdu: %d\n", header.pduLength);
 
 	s = Stream_New(NULL, header.pduLength);
-<<<<<<< HEAD
 
 	rdpgfx_write_header(s, &header);
 
@@ -176,6 +175,8 @@
 	UINT32 index;
 	MONITOR_DEF* monitor;
 	RDPGFX_RESET_GRAPHICS_PDU pdu;
+	RDPGFX_PLUGIN* gfx = (RDPGFX_PLUGIN*) callback->plugin;
+	RdpgfxClientContext* context = (RdpgfxClientContext*) gfx->iface.pInterface;
 
 	Stream_Read_UINT32(s, pdu.width); /* width (4 bytes) */
 	Stream_Read_UINT32(s, pdu.height); /* height (4 bytes) */
@@ -201,16 +202,28 @@
 	fprintf(stderr, "RdpGfxRecvResetGraphicsPdu: width: %d height: %d count: %d\n",
 			pdu.width, pdu.height, pdu.monitorCount);
 
+	if (context && context->ResetGraphics)
+	{
+		context->ResetGraphics(context, &pdu);
+	}
+
 	return 1;
 }
 
 int rdpgfx_recv_evict_cache_entry_pdu(RDPGFX_CHANNEL_CALLBACK* callback, wStream* s)
 {
 	RDPGFX_EVICT_CACHE_ENTRY_PDU pdu;
+	RDPGFX_PLUGIN* gfx = (RDPGFX_PLUGIN*) callback->plugin;
+	RdpgfxClientContext* context = (RdpgfxClientContext*) gfx->iface.pInterface;
 
 	Stream_Read_UINT16(s, pdu.cacheSlot); /* cacheSlot (2 bytes) */
 
 	fprintf(stderr, "RdpGfxRecvEvictCacheEntryPdu: cacheSlot: %d\n", pdu.cacheSlot);
+
+	if (context && context->EvictCacheEntry)
+	{
+		context->EvictCacheEntry(context, &pdu);
+	}
 
 	return 1;
 }
@@ -219,6 +232,8 @@
 {
 	UINT16 index;
 	RDPGFX_CACHE_IMPORT_REPLY_PDU pdu;
+	RDPGFX_PLUGIN* gfx = (RDPGFX_PLUGIN*) callback->plugin;
+	RdpgfxClientContext* context = (RdpgfxClientContext*) gfx->iface.pInterface;
 
 	Stream_Read_UINT16(s, pdu.importedEntriesCount); /* cacheSlot (2 bytes) */
 
@@ -235,12 +250,19 @@
 	fprintf(stderr, "RdpGfxRecvCacheImportReplyPdu: importedEntriesCount: %d\n",
 			pdu.importedEntriesCount);
 
+	if (context && context->CacheImportReply)
+	{
+		context->CacheImportReply(context, &pdu);
+	}
+
 	return 1;
 }
 
 int rdpgfx_recv_create_surface_pdu(RDPGFX_CHANNEL_CALLBACK* callback, wStream* s)
 {
 	RDPGFX_CREATE_SURFACE_PDU pdu;
+	RDPGFX_PLUGIN* gfx = (RDPGFX_PLUGIN*) callback->plugin;
+	RdpgfxClientContext* context = (RdpgfxClientContext*) gfx->iface.pInterface;
 
 	Stream_Read_UINT16(s, pdu.surfaceId); /* surfaceId (2 bytes) */
 	Stream_Read_UINT16(s, pdu.width); /* width (2 bytes) */
@@ -250,17 +272,29 @@
 	fprintf(stderr, "RdpGfxRecvCreateSurfacePdu: surfaceId: %d width: %d height: %d pixelFormat: %d\n",
 			pdu.surfaceId, pdu.width, pdu.height, pdu.pixelFormat);
 
+	if (context && context->CreateSurface)
+	{
+		context->CreateSurface(context, &pdu);
+	}
+
 	return 1;
 }
 
 int rdpgfx_recv_delete_surface_pdu(RDPGFX_CHANNEL_CALLBACK* callback, wStream* s)
 {
 	RDPGFX_DELETE_SURFACE_PDU pdu;
+	RDPGFX_PLUGIN* gfx = (RDPGFX_PLUGIN*) callback->plugin;
+	RdpgfxClientContext* context = (RdpgfxClientContext*) gfx->iface.pInterface;
 
 	Stream_Read_UINT16(s, pdu.surfaceId); /* surfaceId (2 bytes) */
 
 	fprintf(stderr, "RdpGfxRecvDeleteSurfacePdu: surfaceId: %d\n", pdu.surfaceId);
 
+	if (context && context->DeleteSurface)
+	{
+		context->DeleteSurface(context, &pdu);
+	}
+
 	return 1;
 }
 
@@ -268,6 +302,7 @@
 {
 	RDPGFX_START_FRAME_PDU pdu;
 	RDPGFX_PLUGIN* gfx = (RDPGFX_PLUGIN*) callback->plugin;
+	RdpgfxClientContext* context = (RdpgfxClientContext*) gfx->iface.pInterface;
 
 	Stream_Read_UINT32(s, pdu.timestamp); /* timestamp (4 bytes) */
 	Stream_Read_UINT32(s, pdu.frameId); /* frameId (4 bytes) */
@@ -275,6 +310,11 @@
 	fprintf(stderr, "RdpGfxRecvStartFramePdu: frameId: %d timestamp: 0x%04X\n",
 			pdu.frameId, pdu.timestamp);
 
+	if (context && context->StartFrame)
+	{
+		context->StartFrame(context, &pdu);
+	}
+
 	gfx->UnacknowledgedFrames++;
 
 	return 1;
@@ -285,10 +325,16 @@
 	RDPGFX_END_FRAME_PDU pdu;
 	RDPGFX_FRAME_ACKNOWLEDGE_PDU ack;
 	RDPGFX_PLUGIN* gfx = (RDPGFX_PLUGIN*) callback->plugin;
+	RdpgfxClientContext* context = (RdpgfxClientContext*) gfx->iface.pInterface;
 
 	Stream_Read_UINT32(s, pdu.frameId); /* frameId (4 bytes) */
 
 	fprintf(stderr, "RdpGfxRecvEndFramePdu: frameId: %d\n", pdu.frameId);
+
+	if (context && context->EndFrame)
+	{
+		context->EndFrame(context, &pdu);
+	}
 
 	gfx->UnacknowledgedFrames--;
 	gfx->TotalDecodedFrames++;
@@ -310,6 +356,7 @@
 	RDPGFX_SURFACE_COMMAND cmd;
 	RDPGFX_WIRE_TO_SURFACE_PDU_1 pdu;
 	RDPGFX_PLUGIN* gfx = (RDPGFX_PLUGIN*) callback->plugin;
+	RdpgfxClientContext* context = (RdpgfxClientContext*) gfx->iface.pInterface;
 
 	Stream_Read_UINT16(s, pdu.surfaceId); /* surfaceId (2 bytes) */
 	Stream_Read_UINT16(s, pdu.codecId); /* codecId (2 bytes) */
@@ -323,7 +370,7 @@
 
 	fprintf(stderr, "RdpGfxRecvWireToSurface1Pdu: surfaceId: %d codecId: %s (0x%04X) pixelFormat: 0x%04X "
 			"destRect: left: %d top: %d right: %d bottom: %d bitmapDataLength: %d\n",
-			pdu.surfaceId, rdpgfx_get_codec_id_string(pdu.codecId), pdu.codecId, pdu.pixelFormat,
+			(int) pdu.surfaceId, rdpgfx_get_codec_id_string(pdu.codecId), pdu.codecId, pdu.pixelFormat,
 			pdu.destRect.left, pdu.destRect.top, pdu.destRect.right, pdu.destRect.bottom,
 			pdu.bitmapDataLength);
 
@@ -335,6 +382,11 @@
 	cmd.bitmapDataLength = pdu.bitmapDataLength;
 	cmd.bitmapData = pdu.bitmapData;
 
+	if (context && context->SurfaceCommand)
+	{
+		context->SurfaceCommand(context, &cmd);
+	}
+
 	rdpgfx_decode(gfx, &cmd);
 
 	return 1;
@@ -345,6 +397,7 @@
 	RDPGFX_SURFACE_COMMAND cmd;
 	RDPGFX_WIRE_TO_SURFACE_PDU_2 pdu;
 	RDPGFX_PLUGIN* gfx = (RDPGFX_PLUGIN*) callback->plugin;
+	RdpgfxClientContext* context = (RdpgfxClientContext*) gfx->iface.pInterface;
 
 	Stream_Read_UINT16(s, pdu.surfaceId); /* surfaceId (2 bytes) */
 	Stream_Read_UINT16(s, pdu.codecId); /* codecId (2 bytes) */
@@ -357,7 +410,7 @@
 
 	fprintf(stderr, "RdpGfxRecvWireToSurface2Pdu: surfaceId: %d codecId: 0x%04X "
 			"codecContextId: %d pixelFormat: 0x%04X bitmapDataLength: %d\n",
-			pdu.surfaceId, pdu.codecId, pdu.codecContextId, pdu.pixelFormat, pdu.bitmapDataLength);
+			(int) pdu.surfaceId, pdu.codecId, pdu.codecContextId, pdu.pixelFormat, pdu.bitmapDataLength);
 
 	cmd.surfaceId = pdu.surfaceId;
 	cmd.codecId = pdu.codecId;
@@ -367,6 +420,11 @@
 	cmd.bitmapDataLength = pdu.bitmapDataLength;
 	cmd.bitmapData = pdu.bitmapData;
 
+	if (context && context->SurfaceCommand)
+	{
+		context->SurfaceCommand(context, &cmd);
+	}
+
 	rdpgfx_decode(gfx, &cmd);
 
 	return 1;
@@ -375,12 +433,19 @@
 int rdpgfx_recv_delete_encoding_context_pdu(RDPGFX_CHANNEL_CALLBACK* callback, wStream* s)
 {
 	RDPGFX_DELETE_ENCODING_CONTEXT_PDU pdu;
+	RDPGFX_PLUGIN* gfx = (RDPGFX_PLUGIN*) callback->plugin;
+	RdpgfxClientContext* context = (RdpgfxClientContext*) gfx->iface.pInterface;
 
 	Stream_Read_UINT16(s, pdu.surfaceId); /* surfaceId (2 bytes) */
 	Stream_Read_UINT32(s, pdu.codecContextId); /* codecContextId (4 bytes) */
 
 	fprintf(stderr, "RdpGfxRecvDeleteEncodingContextPdu: surfaceId: %d codecContextId: %d\n",
 			pdu.surfaceId, pdu.codecContextId);
+
+	if (context && context->DeleteEncodingContext)
+	{
+		context->DeleteEncodingContext(context, &pdu);
+	}
 
 	return 1;
 }
@@ -390,6 +455,8 @@
 	UINT16 index;
 	RDPGFX_RECT16* fillRect;
 	RDPGFX_SOLID_FILL_PDU pdu;
+	RDPGFX_PLUGIN* gfx = (RDPGFX_PLUGIN*) callback->plugin;
+	RdpgfxClientContext* context = (RdpgfxClientContext*) gfx->iface.pInterface;
 
 	Stream_Read_UINT16(s, pdu.surfaceId); /* surfaceId (2 bytes) */
 
@@ -410,6 +477,11 @@
 
 	fprintf(stderr, "RdpGfxRecvSolidFillPdu: surfaceId: %d fillRectCount: %d\n",
 			pdu.surfaceId, pdu.fillRectCount);
+
+	if (context && context->SolidFill)
+	{
+		context->SolidFill(context, &pdu);
+	}
 
 	return 1;
 }
@@ -419,6 +491,8 @@
 	UINT16 index;
 	RDPGFX_POINT16* destPt;
 	RDPGFX_SURFACE_TO_SURFACE_PDU pdu;
+	RDPGFX_PLUGIN* gfx = (RDPGFX_PLUGIN*) callback->plugin;
+	RdpgfxClientContext* context = (RdpgfxClientContext*) gfx->iface.pInterface;
 
 	Stream_Read_UINT16(s, pdu.surfaceIdSrc); /* surfaceIdSrc (2 bytes) */
 	Stream_Read_UINT16(s, pdu.surfaceIdDest); /* surfaceIdDest (2 bytes) */
@@ -444,496 +518,6 @@
 			pdu.rectSrc.left, pdu.rectSrc.top, pdu.rectSrc.right, pdu.rectSrc.bottom,
 			pdu.destPtsCount);
 
-	return 1;
-}
-
-int rdpgfx_recv_surface_to_cache_pdu(RDPGFX_CHANNEL_CALLBACK* callback, wStream* s)
-{
-	RDPGFX_SURFACE_TO_CACHE_PDU pdu;
-
-	Stream_Read_UINT16(s, pdu.surfaceId); /* surfaceId (2 bytes) */
-	Stream_Read_UINT64(s, pdu.cacheKey); /* cacheKey (8 bytes) */
-	Stream_Read_UINT16(s, pdu.cacheSlot); /* cacheSlot (2 bytes) */
-	rdpgfx_read_rect16(s, &(pdu.rectSrc)); /* rectSrc (8 bytes ) */
-
-	fprintf(stderr, "RdpGfxRecvSurfaceToCachePdu: surfaceId: %d cacheKey: 0x%08X cacheSlot: %d "
-			"left: %d top: %d right: %d bottom: %d\n",
-			pdu.surfaceId, pdu.cacheKey, pdu.cacheSlot,
-			pdu.rectSrc.left, pdu.rectSrc.top,
-			pdu.rectSrc.right, pdu.rectSrc.bottom);
-
-	return 1;
-}
-
-int rdpgfx_recv_cache_to_surface_pdu(RDPGFX_CHANNEL_CALLBACK* callback, wStream* s)
-{
-	UINT16 index;
-	RDPGFX_POINT16* destPt;
-	RDPGFX_CACHE_TO_SURFACE_PDU pdu;
-
-	Stream_Read_UINT16(s, pdu.cacheSlot); /* cacheSlot (2 bytes) */
-	Stream_Read_UINT16(s, pdu.surfaceId); /* surfaceId (2 bytes) */
-	Stream_Read_UINT16(s, pdu.destPtsCount); /* destPtsCount (2 bytes) */
-
-	pdu.destPts = (RDPGFX_POINT16*) calloc(pdu.destPtsCount, sizeof(RDPGFX_POINT16));
-
-	if (!pdu.destPts)
-		return -1;
-
-	for (index = 0; index < pdu.destPtsCount; index++)
-	{
-		destPt = &(pdu.destPts[index]);
-		rdpgfx_read_point16(s, destPt);
-	}
-
-	fprintf(stderr, "RdpGfxRecvCacheToSurfacePdu: cacheSlot: %d surfaceId: %d destPtsCount: %d\n",
-			pdu.cacheSlot, pdu.surfaceId, pdu.destPtsCount);
-
-	return 1;
-}
-
-int rdpgfx_recv_map_surface_to_output_pdu(RDPGFX_CHANNEL_CALLBACK* callback, wStream* s)
-{
-	RDPGFX_MAP_SURFACE_TO_OUTPUT_PDU pdu;
-
-	Stream_Read_UINT16(s, pdu.surfaceId); /* surfaceId (2 bytes) */
-	Stream_Read_UINT16(s, pdu.reserved); /* reserved (2 bytes) */
-	Stream_Read_UINT32(s, pdu.outputOriginX); /* outputOriginX (4 bytes) */
-	Stream_Read_UINT32(s, pdu.outputOriginY); /* outputOriginY (4 bytes) */
-
-	fprintf(stderr, "RdpGfxRecvMapSurfaceToOutputPdu: surfaceId: %d outputOriginX: %d outputOriginY: %d\n",
-			pdu.surfaceId, pdu.outputOriginX, pdu.outputOriginY);
-
-	return 1;
-}
-
-int rdpgfx_recv_map_surface_to_window_pdu(RDPGFX_CHANNEL_CALLBACK* callback, wStream* s)
-{
-	RDPGFX_MAP_SURFACE_TO_WINDOW_PDU pdu;
-
-=======
-
-	rdpgfx_write_header(s, &header);
-
-	/* RDPGFX_CAPS_ADVERTISE_PDU */
-
-	Stream_Write_UINT16(s, pdu.capsSetCount); /* capsSetCount (2 bytes) */
-
-	for (index = 0; index < pdu.capsSetCount; index++)
-	{
-		capsSet = &(pdu.capsSets[index]);
-		Stream_Write_UINT32(s, capsSet->version); /* version (4 bytes) */
-		Stream_Write_UINT32(s, 4); /* capsDataLength (4 bytes) */
-		Stream_Write_UINT32(s, capsSet->flags); /* capsData (4 bytes) */
-	}
-
-	Stream_SealLength(s);
-
-	status = callback->channel->Write(callback->channel, (UINT32) Stream_Length(s), Stream_Buffer(s), NULL);
-
-	Stream_Free(s, TRUE);
-
-	return status;
-}
-
-int rdpgfx_recv_caps_confirm_pdu(RDPGFX_CHANNEL_CALLBACK* callback, wStream* s)
-{
-	RDPGFX_CAPSET capsSet;
-	UINT32 capsDataLength;
-	RDPGFX_CAPS_CONFIRM_PDU pdu;
-
-	pdu.capsSet = &capsSet;
-
-	Stream_Read_UINT32(s, capsSet.version); /* version (4 bytes) */
-	Stream_Read_UINT32(s, capsDataLength); /* capsDataLength (4 bytes) */
-	Stream_Read_UINT32(s, capsSet.flags); /* capsData (4 bytes) */
-
-	fprintf(stderr, "RdpGfxRecvCapsConfirmPdu: version: 0x%04X flags: 0x%04X\n",
-			capsSet.version, capsSet.flags);
-
-	return 1;
-}
-
-int rdpgfx_send_frame_acknowledge_pdu(RDPGFX_CHANNEL_CALLBACK* callback, RDPGFX_FRAME_ACKNOWLEDGE_PDU* pdu)
-{
-	int status;
-	wStream* s;
-	RDPGFX_PLUGIN* gfx;
-	RDPGFX_HEADER header;
-
-	gfx = (RDPGFX_PLUGIN*) callback->plugin;
-
-	header.flags = 0;
-	header.cmdId = RDPGFX_CMDID_FRAMEACKNOWLEDGE;
-	header.pduLength = RDPGFX_HEADER_SIZE + 12;
-
-	fprintf(stderr, "RdpGfxSendFrameAcknowledgePdu: %d\n", pdu->frameId);
-
-	s = Stream_New(NULL, header.pduLength);
-
-	rdpgfx_write_header(s, &header);
-
-	/* RDPGFX_FRAME_ACKNOWLEDGE_PDU */
-
-	Stream_Write_UINT32(s, pdu->queueDepth); /* queueDepth (4 bytes) */
-	Stream_Write_UINT32(s, pdu->frameId); /* frameId (4 bytes) */
-	Stream_Write_UINT32(s, pdu->totalFramesDecoded); /* totalFramesDecoded (4 bytes) */
-
-	status = callback->channel->Write(callback->channel, (UINT32) Stream_Length(s), Stream_Buffer(s), NULL);
-
-	Stream_Free(s, TRUE);
-
-	return status;
-}
-
-int rdpgfx_recv_reset_graphics_pdu(RDPGFX_CHANNEL_CALLBACK* callback, wStream* s)
-{
-	UINT32 index;
-	MONITOR_DEF* monitor;
-	RDPGFX_RESET_GRAPHICS_PDU pdu;
-	RDPGFX_PLUGIN* gfx = (RDPGFX_PLUGIN*) callback->plugin;
-	RdpgfxClientContext* context = (RdpgfxClientContext*) gfx->iface.pInterface;
-
-	Stream_Read_UINT32(s, pdu.width); /* width (4 bytes) */
-	Stream_Read_UINT32(s, pdu.height); /* height (4 bytes) */
-	Stream_Read_UINT32(s, pdu.monitorCount); /* monitorCount (4 bytes) */
-
-	pdu.monitorDefArray = (MONITOR_DEF*) calloc(pdu.monitorCount, sizeof(MONITOR_DEF));
-
-	if (!pdu.monitorDefArray)
-		return -1;
-
-	for (index = 0; index < pdu.monitorCount; index++)
-	{
-		monitor = &(pdu.monitorDefArray[index]);
-		Stream_Read_UINT32(s, monitor->left); /* left (4 bytes) */
-		Stream_Read_UINT32(s, monitor->top); /* top (4 bytes) */
-		Stream_Read_UINT32(s, monitor->right); /* right (4 bytes) */
-		Stream_Read_UINT32(s, monitor->bottom); /* bottom (4 bytes) */
-		Stream_Read_UINT32(s, monitor->flags); /* flags (4 bytes) */
-	}
-
-	/* pad (total size is 340 bytes) */
-
-	fprintf(stderr, "RdpGfxRecvResetGraphicsPdu: width: %d height: %d count: %d\n",
-			pdu.width, pdu.height, pdu.monitorCount);
-
-	if (context && context->ResetGraphics)
-	{
-		context->ResetGraphics(context, &pdu);
-	}
-
-	return 1;
-}
-
-int rdpgfx_recv_evict_cache_entry_pdu(RDPGFX_CHANNEL_CALLBACK* callback, wStream* s)
-{
-	RDPGFX_EVICT_CACHE_ENTRY_PDU pdu;
-	RDPGFX_PLUGIN* gfx = (RDPGFX_PLUGIN*) callback->plugin;
-	RdpgfxClientContext* context = (RdpgfxClientContext*) gfx->iface.pInterface;
-
-	Stream_Read_UINT16(s, pdu.cacheSlot); /* cacheSlot (2 bytes) */
-
-	fprintf(stderr, "RdpGfxRecvEvictCacheEntryPdu: cacheSlot: %d\n", pdu.cacheSlot);
-
-	if (context && context->EvictCacheEntry)
-	{
-		context->EvictCacheEntry(context, &pdu);
-	}
-
-	return 1;
-}
-
-int rdpgfx_recv_cache_import_reply_pdu(RDPGFX_CHANNEL_CALLBACK* callback, wStream* s)
-{
-	UINT16 index;
-	RDPGFX_CACHE_IMPORT_REPLY_PDU pdu;
-	RDPGFX_PLUGIN* gfx = (RDPGFX_PLUGIN*) callback->plugin;
-	RdpgfxClientContext* context = (RdpgfxClientContext*) gfx->iface.pInterface;
-
-	Stream_Read_UINT16(s, pdu.importedEntriesCount); /* cacheSlot (2 bytes) */
-
-	pdu.cacheSlots = (UINT16*) calloc(pdu.importedEntriesCount, sizeof(UINT16));
-
-	if (!pdu.cacheSlots)
-		return -1;
-
-	for (index = 0; index < pdu.importedEntriesCount; index++)
-	{
-		Stream_Read_UINT16(s, pdu.cacheSlots[index]); /* cacheSlot (2 bytes) */
-	}
-
-	fprintf(stderr, "RdpGfxRecvCacheImportReplyPdu: importedEntriesCount: %d\n",
-			pdu.importedEntriesCount);
-
-	if (context && context->CacheImportReply)
-	{
-		context->CacheImportReply(context, &pdu);
-	}
-
-	return 1;
-}
-
-int rdpgfx_recv_create_surface_pdu(RDPGFX_CHANNEL_CALLBACK* callback, wStream* s)
-{
-	RDPGFX_CREATE_SURFACE_PDU pdu;
-	RDPGFX_PLUGIN* gfx = (RDPGFX_PLUGIN*) callback->plugin;
-	RdpgfxClientContext* context = (RdpgfxClientContext*) gfx->iface.pInterface;
-
-	Stream_Read_UINT16(s, pdu.surfaceId); /* surfaceId (2 bytes) */
-	Stream_Read_UINT16(s, pdu.width); /* width (2 bytes) */
-	Stream_Read_UINT16(s, pdu.height); /* height (2 bytes) */
-	Stream_Read_UINT8(s, pdu.pixelFormat); /* RDPGFX_PIXELFORMAT (1 byte) */
-
-	fprintf(stderr, "RdpGfxRecvCreateSurfacePdu: surfaceId: %d width: %d height: %d pixelFormat: %d\n",
-			pdu.surfaceId, pdu.width, pdu.height, pdu.pixelFormat);
-
-	if (context && context->CreateSurface)
-	{
-		context->CreateSurface(context, &pdu);
-	}
-
-	return 1;
-}
-
-int rdpgfx_recv_delete_surface_pdu(RDPGFX_CHANNEL_CALLBACK* callback, wStream* s)
-{
-	RDPGFX_DELETE_SURFACE_PDU pdu;
-	RDPGFX_PLUGIN* gfx = (RDPGFX_PLUGIN*) callback->plugin;
-	RdpgfxClientContext* context = (RdpgfxClientContext*) gfx->iface.pInterface;
-
-	Stream_Read_UINT16(s, pdu.surfaceId); /* surfaceId (2 bytes) */
-
-	fprintf(stderr, "RdpGfxRecvDeleteSurfacePdu: surfaceId: %d\n", pdu.surfaceId);
-
-	if (context && context->DeleteSurface)
-	{
-		context->DeleteSurface(context, &pdu);
-	}
-
-	return 1;
-}
-
-int rdpgfx_recv_start_frame_pdu(RDPGFX_CHANNEL_CALLBACK* callback, wStream* s)
-{
-	RDPGFX_START_FRAME_PDU pdu;
-	RDPGFX_PLUGIN* gfx = (RDPGFX_PLUGIN*) callback->plugin;
-	RdpgfxClientContext* context = (RdpgfxClientContext*) gfx->iface.pInterface;
-
-	Stream_Read_UINT32(s, pdu.timestamp); /* timestamp (4 bytes) */
-	Stream_Read_UINT32(s, pdu.frameId); /* frameId (4 bytes) */
-
-	fprintf(stderr, "RdpGfxRecvStartFramePdu: frameId: %d timestamp: 0x%04X\n",
-			pdu.frameId, pdu.timestamp);
-
-	if (context && context->StartFrame)
-	{
-		context->StartFrame(context, &pdu);
-	}
-
-	gfx->UnacknowledgedFrames++;
-
-	return 1;
-}
-
-int rdpgfx_recv_end_frame_pdu(RDPGFX_CHANNEL_CALLBACK* callback, wStream* s)
-{
-	RDPGFX_END_FRAME_PDU pdu;
-	RDPGFX_FRAME_ACKNOWLEDGE_PDU ack;
-	RDPGFX_PLUGIN* gfx = (RDPGFX_PLUGIN*) callback->plugin;
-	RdpgfxClientContext* context = (RdpgfxClientContext*) gfx->iface.pInterface;
-
-	Stream_Read_UINT32(s, pdu.frameId); /* frameId (4 bytes) */
-
-	fprintf(stderr, "RdpGfxRecvEndFramePdu: frameId: %d\n", pdu.frameId);
-
-	if (context && context->EndFrame)
-	{
-		context->EndFrame(context, &pdu);
-	}
-
-	gfx->UnacknowledgedFrames--;
-	gfx->TotalDecodedFrames++;
-
-	ack.frameId = pdu.frameId;
-	ack.totalFramesDecoded = gfx->TotalDecodedFrames;
-
-	ack.queueDepth = SUSPEND_FRAME_ACKNOWLEDGEMENT;
-	//ack.queueDepth = QUEUE_DEPTH_UNAVAILABLE;
-	//ack.queueDepth = gfx->UnacknowledgedFrames;
-
-	rdpgfx_send_frame_acknowledge_pdu(callback, &ack);
-
-	return 1;
-}
-
-int rdpgfx_recv_wire_to_surface_1_pdu(RDPGFX_CHANNEL_CALLBACK* callback, wStream* s)
-{
-	RDPGFX_SURFACE_COMMAND cmd;
-	RDPGFX_WIRE_TO_SURFACE_PDU_1 pdu;
-	RDPGFX_PLUGIN* gfx = (RDPGFX_PLUGIN*) callback->plugin;
-	RdpgfxClientContext* context = (RdpgfxClientContext*) gfx->iface.pInterface;
-
-	Stream_Read_UINT16(s, pdu.surfaceId); /* surfaceId (2 bytes) */
-	Stream_Read_UINT16(s, pdu.codecId); /* codecId (2 bytes) */
-	Stream_Read_UINT8(s, pdu.pixelFormat); /* pixelFormat (1 byte) */
-
-	rdpgfx_read_rect16(s, &(pdu.destRect)); /* destRect (8 bytes) */
-
-	Stream_Read_UINT32(s, pdu.bitmapDataLength); /* bitmapDataLength (4 bytes) */
-
-	pdu.bitmapData = Stream_Pointer(s);
-
-	fprintf(stderr, "RdpGfxRecvWireToSurface1Pdu: surfaceId: %d codecId: %s (0x%04X) pixelFormat: 0x%04X "
-			"destRect: left: %d top: %d right: %d bottom: %d bitmapDataLength: %d\n",
-			(int) pdu.surfaceId, rdpgfx_get_codec_id_string(pdu.codecId), pdu.codecId, pdu.pixelFormat,
-			pdu.destRect.left, pdu.destRect.top, pdu.destRect.right, pdu.destRect.bottom,
-			pdu.bitmapDataLength);
-
-	cmd.surfaceId = pdu.surfaceId;
-	cmd.codecId = pdu.codecId;
-	cmd.codecContextId = 0;
-	cmd.pixelFormat = pdu.pixelFormat;
-	rdpgfx_copy_rect16(&(cmd.destRect), &(pdu.destRect));
-	cmd.bitmapDataLength = pdu.bitmapDataLength;
-	cmd.bitmapData = pdu.bitmapData;
-
-	if (context && context->SurfaceCommand)
-	{
-		context->SurfaceCommand(context, &cmd);
-	}
-
-	rdpgfx_decode(gfx, &cmd);
-
-	return 1;
-}
-
-int rdpgfx_recv_wire_to_surface_2_pdu(RDPGFX_CHANNEL_CALLBACK* callback, wStream* s)
-{
-	RDPGFX_SURFACE_COMMAND cmd;
-	RDPGFX_WIRE_TO_SURFACE_PDU_2 pdu;
-	RDPGFX_PLUGIN* gfx = (RDPGFX_PLUGIN*) callback->plugin;
-	RdpgfxClientContext* context = (RdpgfxClientContext*) gfx->iface.pInterface;
-
-	Stream_Read_UINT16(s, pdu.surfaceId); /* surfaceId (2 bytes) */
-	Stream_Read_UINT16(s, pdu.codecId); /* codecId (2 bytes) */
-	Stream_Read_UINT32(s, pdu.codecContextId); /* codecContextId (4 bytes) */
-	Stream_Read_UINT8(s, pdu.pixelFormat); /* pixelFormat (1 byte) */
-
-	Stream_Read_UINT32(s, pdu.bitmapDataLength); /* bitmapDataLength (4 bytes) */
-
-	pdu.bitmapData = Stream_Pointer(s);
-
-	fprintf(stderr, "RdpGfxRecvWireToSurface2Pdu: surfaceId: %d codecId: 0x%04X "
-			"codecContextId: %d pixelFormat: 0x%04X bitmapDataLength: %d\n",
-			(int) pdu.surfaceId, pdu.codecId, pdu.codecContextId, pdu.pixelFormat, pdu.bitmapDataLength);
-
-	cmd.surfaceId = pdu.surfaceId;
-	cmd.codecId = pdu.codecId;
-	cmd.codecContextId = pdu.codecContextId;
-	cmd.pixelFormat = pdu.pixelFormat;
-	ZeroMemory(&(cmd.destRect), sizeof(RDPGFX_RECT16));
-	cmd.bitmapDataLength = pdu.bitmapDataLength;
-	cmd.bitmapData = pdu.bitmapData;
-
-	if (context && context->SurfaceCommand)
-	{
-		context->SurfaceCommand(context, &cmd);
-	}
-
-	rdpgfx_decode(gfx, &cmd);
-
-	return 1;
-}
-
-int rdpgfx_recv_delete_encoding_context_pdu(RDPGFX_CHANNEL_CALLBACK* callback, wStream* s)
-{
-	RDPGFX_DELETE_ENCODING_CONTEXT_PDU pdu;
-	RDPGFX_PLUGIN* gfx = (RDPGFX_PLUGIN*) callback->plugin;
-	RdpgfxClientContext* context = (RdpgfxClientContext*) gfx->iface.pInterface;
-
-	Stream_Read_UINT16(s, pdu.surfaceId); /* surfaceId (2 bytes) */
-	Stream_Read_UINT32(s, pdu.codecContextId); /* codecContextId (4 bytes) */
-
-	fprintf(stderr, "RdpGfxRecvDeleteEncodingContextPdu: surfaceId: %d codecContextId: %d\n",
-			pdu.surfaceId, pdu.codecContextId);
-
-	if (context && context->DeleteEncodingContext)
-	{
-		context->DeleteEncodingContext(context, &pdu);
-	}
-
-	return 1;
-}
-
-int rdpgfx_recv_solid_fill_pdu(RDPGFX_CHANNEL_CALLBACK* callback, wStream* s)
-{
-	UINT16 index;
-	RDPGFX_RECT16* fillRect;
-	RDPGFX_SOLID_FILL_PDU pdu;
-	RDPGFX_PLUGIN* gfx = (RDPGFX_PLUGIN*) callback->plugin;
-	RdpgfxClientContext* context = (RdpgfxClientContext*) gfx->iface.pInterface;
-
-	Stream_Read_UINT16(s, pdu.surfaceId); /* surfaceId (2 bytes) */
-
-	rdpgfx_read_color32(s, &(pdu.fillPixel)); /* fillPixel (4 bytes) */
-
-	Stream_Read_UINT16(s, pdu.fillRectCount); /* fillRectCount (2 bytes) */
-
-	pdu.fillRects = (RDPGFX_RECT16*) calloc(pdu.fillRectCount, sizeof(RDPGFX_RECT16));
-
-	if (!pdu.fillRects)
-		return -1;
-
-	for (index = 0; index < pdu.fillRectCount; index++)
-	{
-		fillRect = &(pdu.fillRects[index]);
-		rdpgfx_read_rect16(s, fillRect);
-	}
-
-	fprintf(stderr, "RdpGfxRecvSolidFillPdu: surfaceId: %d fillRectCount: %d\n",
-			pdu.surfaceId, pdu.fillRectCount);
-
-	if (context && context->SolidFill)
-	{
-		context->SolidFill(context, &pdu);
-	}
-
-	return 1;
-}
-
-int rdpgfx_recv_surface_to_surface_pdu(RDPGFX_CHANNEL_CALLBACK* callback, wStream* s)
-{
-	UINT16 index;
-	RDPGFX_POINT16* destPt;
-	RDPGFX_SURFACE_TO_SURFACE_PDU pdu;
-	RDPGFX_PLUGIN* gfx = (RDPGFX_PLUGIN*) callback->plugin;
-	RdpgfxClientContext* context = (RdpgfxClientContext*) gfx->iface.pInterface;
-
-	Stream_Read_UINT16(s, pdu.surfaceIdSrc); /* surfaceIdSrc (2 bytes) */
-	Stream_Read_UINT16(s, pdu.surfaceIdDest); /* surfaceIdDest (2 bytes) */
-
-	rdpgfx_read_rect16(s, &(pdu.rectSrc)); /* rectSrc (8 bytes ) */
-
-	Stream_Read_UINT16(s, pdu.destPtsCount); /* destPtsCount (2 bytes) */
-
-	pdu.destPts = (RDPGFX_POINT16*) calloc(pdu.destPtsCount, sizeof(RDPGFX_POINT16));
-
-	if (!pdu.destPts)
-		return -1;
-
-	for (index = 0; index < pdu.destPtsCount; index++)
-	{
-		destPt = &(pdu.destPts[index]);
-		rdpgfx_read_point16(s, destPt);
-	}
-
-	fprintf(stderr, "RdpGfxRecvSurfaceToSurfacePdu: surfaceIdSrc: %d surfaceIdDest: %d "
-			"left: %d top: %d right: %d bottom: %d destPtsCount: %d\n",
-			pdu.surfaceIdSrc, pdu.surfaceIdDest,
-			pdu.rectSrc.left, pdu.rectSrc.top, pdu.rectSrc.right, pdu.rectSrc.bottom,
-			pdu.destPtsCount);
-
 	if (context && context->SurfaceToSurface)
 	{
 		context->SurfaceToSurface(context, &pdu);
@@ -1029,23 +613,18 @@
 	RDPGFX_PLUGIN* gfx = (RDPGFX_PLUGIN*) callback->plugin;
 	RdpgfxClientContext* context = (RdpgfxClientContext*) gfx->iface.pInterface;
 
->>>>>>> 83edc684
 	Stream_Read_UINT16(s, pdu.surfaceId); /* surfaceId (2 bytes) */
 	Stream_Read_UINT64(s, pdu.windowId); /* windowId (8 bytes) */
 	Stream_Read_UINT32(s, pdu.mappedWidth); /* mappedWidth (4 bytes) */
 	Stream_Read_UINT32(s, pdu.mappedHeight); /* mappedHeight (4 bytes) */
 
 	fprintf(stderr, "RdpGfxRecvMapSurfaceToWindowPdu: surfaceId: %d windowId: 0x%04X mappedWidth: %d mappedHeight: %d\n",
-<<<<<<< HEAD
-			pdu.surfaceId, pdu.windowId, pdu.mappedWidth, pdu.mappedHeight);
-=======
 			pdu.surfaceId, (int) pdu.windowId, pdu.mappedWidth, pdu.mappedHeight);
 
 	if (context && context->MapSurfaceToWindow)
 	{
 		context->MapSurfaceToWindow(context, &pdu);
 	}
->>>>>>> 83edc684
 
 	return 1;
 }
@@ -1150,7 +729,6 @@
 	RDPGFX_CHANNEL_CALLBACK* callback = (RDPGFX_CHANNEL_CALLBACK*) pChannelCallback;
 
 	gfx = (RDPGFX_PLUGIN*) callback->plugin;
-<<<<<<< HEAD
 
 	status = zgfx_decompress(gfx->zgfx, pBuffer, cbSize, &pDstData, &DstSize, 0);
 
@@ -1160,17 +738,6 @@
 		return 0;
 	}
 
-=======
-
-	status = zgfx_decompress(gfx->zgfx, pBuffer, cbSize, &pDstData, &DstSize, 0);
-
-	if (status < 0)
-	{
-		printf("zgfx_decompress failure! status: %d\n", status);
-		return 0;
-	}
-
->>>>>>> 83edc684
 	s = Stream_New(pDstData, DstSize);
 
 	status = rdpgfx_recv_pdu(callback, s);
