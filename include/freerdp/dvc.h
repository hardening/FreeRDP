--- conflicted
+++ resolved
@@ -137,15 +137,9 @@
 struct _IWTSVirtualChannelCallback
 {
 	/* Notifies the user about data that is being received. */
-	int (*OnDataReceived) (IWTSVirtualChannelCallback* pChannelCallback,
-<<<<<<< HEAD
-		UINT32 cbSize,
-		BYTE* pBuffer);
+	int (*OnDataReceived) (IWTSVirtualChannelCallback* pChannelCallback, wStream* data);
 	/* Notifies the user that the channel has been opened. */
 	int (*OnOpen) (IWTSVirtualChannelCallback* pChannelCallback);
-=======
-		wStream *data);
->>>>>>> cc71d7e6
 	/* Notifies the user that the channel has been closed. */
 	int (*OnClose) (IWTSVirtualChannelCallback* pChannelCallback);
 };
